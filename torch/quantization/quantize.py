from __future__ import absolute_import, division, print_function, unicode_literals

import copy
import torch.nn as nn
import torch.nn._intrinsic as nni
import torch.nn._intrinsic.quantized as nniq
import torch.nn._intrinsic.qat as nniqat
import torch.nn.quantized as nnq
import torch.nn.quantized.dynamic as nnqd
from .QConfig import default_dynamic_qconfig
import torch.nn.qat as nnqat


DEFAULT_SKIP_LIST = [nn.Identity, nn.MaxPool2d]

def propagate_qconfig_helper(module, qconfig_dict, skip_list=DEFAULT_SKIP_LIST, qconfig_parent=None, prefix=''):
    r"""This is a helper function for `propagate_qconfig`

    Args:
        module: input module
        qconfig_dict: dictionary that maps from name of submodule to quantization
                     configuration
        qconfig_parent: quantization config of parent module, we will fallback to
                       this config when there is no specified config for current
                       module
        prefix: corresponding prefix of the current module, used as key in
                qconfig_dict

    Return:
        None, module is modified inplace with qconfig attached
    """
    if type(module) in skip_list:
        module.qconfig = None
    if not hasattr(module, 'qconfig'):
        module.qconfig = qconfig_parent
        if qconfig_dict:
            if prefix in qconfig_dict:
                module.qconfig = qconfig_dict[prefix]
            elif type(module) in qconfig_dict:
                module.qconfig = qconfig_dict[type(module)]

    # Don't quantize empty Sequential, empty Sequential is same as
    # Identity, but we can't put Sequential into skip list because
    # we also have non-empty Sequential and the qconfig needs to
    # be propagated to child in that case
    # TODO: Add test
    if len(module._modules) == 0 and type(module) == nn.Sequential:
        module.qconfig = None

    for name, child in module.named_children():
        module_prefix = prefix + '.' + name if prefix else name
        propagate_qconfig_helper(child, qconfig_dict, skip_list, module.qconfig, module_prefix)

# TODO(jerryzh): expose skip_list
def propagate_qconfig(module, qconfig_dict=None):
    r"""Propagate qconfig through the module hierarchy and assign `qconfig`
    attribute on each leaf module

    Args:
        module: input module
        qconfig_dict: dictionary that maps from name of submodule to quantization
            configuration, qconfig applies to all submodules of a given
            module unless qconfig for the submodules are specified(when the
            submodule already has qconfig attribute)

    Return:
        None, module is modified inplace with qconfig attached
    """
    if qconfig_dict is None:
        qconfig_dict = {}
    propagate_qconfig_helper(module, qconfig_dict)

def _observer_forward_hook(self, input, output):
    r"""Forward hook that calls observer on the output
    """
    return self.observer(output)

def add_observer(module):
    r"""Add observer for the leaf child of the module.

    This function insert observer module to all leaf child module that
    has a valid qconfig attribute.

    Args:
        module: input module with qconfig attributes for all the leaf modules
        that we want to quantize

    Return:
        None, module is modified inplace with added observer modules and
            forward_hooks
    """
    for child in module.children():
        if type(child) in (nnq.FloatFunctional, nni.FloatFunctional):
            child.observer = child.qconfig.activation()
        else:
            add_observer(child)

    # Insert observers only for leaf nodes, note that this observer is for
    # the output of the module, for input QuantStub will observe them
    if hasattr(module, 'qconfig') and module.qconfig is not None and \
       len(module._modules) == 0:
        # observer and hook will be gone after we swap the module
        module.add_module('observer', module.qconfig.activation())
        module.register_forward_hook(_observer_forward_hook)

class QuantWrapper(nn.Module):
    r"""A wrapper class that wraps the input module, adds QuantStub and
    DeQuantStub and surround the call to module with call to quant and dequant
    modules.

    This is used by the `quantization` utility functions to add the quant and
    dequant modules, before `convert` function `QuantStub` will just be observer,
    it observes the input tensor, after `convert`, `QuantStub`
    will be swapped to `nnq.Quantize` which does actual quantization. Similarly
    for `DeQuantStub`.
    """
    def __init__(self, module):
        super(QuantWrapper, self).__init__()
        qconfig = module.qconfig if hasattr(module, 'qconfig') else None
        self.add_module('quant', QuantStub(qconfig))
        self.add_module('dequant', DeQuantStub(qconfig))
        self.add_module('module', module)
        self.train(module.training)

    def forward(self, X):
        X = self.quant(X)
        X = self.module(X)
        return self.dequant(X)

def add_quant_dequant(module):
    r"""Wrap the leaf child module in QuantWrapper if it has a valid qconfig
    Note that this function will modify the children of module inplace and it
    can return a new module which wraps the input module as well.

    Args:
        module: input module with qconfig attributes for all the leaf modules
        that we want to quantize

    Return:
        Either the inplace modified module with submodules wrapped in
        `QuantWrapper` based on qconfig or a new `QuantWrapper` module which
        wraps the input module, the latter case only happens when the input
        module is a leaf module and we want to quantize it.
    """
    if len(module._modules) == 0 and hasattr(module, 'qconfig') and module.qconfig:
        return QuantWrapper(module)

    for name, child in module.named_children():
        module._modules[name] = add_quant_dequant(child)
    return module

def prepare(model):
    r"""Prepares the model for calibration or training.

    The model will be attached with observer and quant dequant or fake quant
    modules, and qconfig will be propagated.

    Note that the model will be modified inplace but in case the input model
    is a leaf model, a wrapped model will be returned.

    Args:
        mod: input model
    """
    propagate_qconfig(model)
    add_observer(model)

class QuantStub(nn.Module):
    r"""Quantize stub module, before calibration, this is same as an observer,
    it will be swapped as `nnq.Quantize` in `convert`.

    Args:
        qconfig: quantization configuration for the tensor,
            if qconfig is not provided, we will get qconfig from parent modules
    """
    def __init__(self, qconfig=None):
        super(QuantStub, self).__init__()
        if qconfig:
            self.qconfig = qconfig

    def forward(self, x):
        return x

class DeQuantStub(nn.Module):
    r"""Dequantize stub module, before calibration, this is same as identity,
    this will be swapped as `nnq.DeQuantize` in `convert`.
    """
    def __init__(self, qconfig=None):
        super(DeQuantStub, self).__init__()
        if qconfig:
            self.qconfig = qconfig

    def forward(self, x):
        return x

# Map for swapping float module to quantized ones
DEFAULT_MODULE_MAPPING = {
    nn.Linear: nnq.Linear,
    nn.ReLU: nnq.ReLU,
    nn.Conv2d: nnq.Conv2d,
    QuantStub: nnq.Quantize,
    DeQuantStub: nnq.DeQuantize,
    # Wrapper Modules:
    nnq.FloatFunctional: nnq.QFunctional,
    nni.FloatFunctional: nniq.QFunctional,
    # Intrinsic modules:
    nni.ConvReLU2d: nniq.ConvReLU2d,
    nni.LinearReLU: nniq.LinearReLU,
    nniqat.ConvReLU2d: nniq.ConvReLU2d,
    nniqat.LinearReLU: nniq.LinearReLU,
    nniqat.ConvBn2d: nnq.Conv2d,
    nniqat.ConvBnReLU2d: nniq.ConvReLU2d,
    # QAT modules:
    nnqat.Linear: nnq.Linear,
    nnqat.Conv2d: nnq.Conv2d,
}

# Map for swapping float module to qat modules
DEFAULT_QAT_MODULE_MAPPING = {
    nn.Linear: nnqat.Linear,
    nn.Conv2d: nnqat.Conv2d,
    # Intrinsic modules:
    nni.ConvBn2d: nniqat.ConvBn2d,
    nni.ConvBnReLU2d: nniqat.ConvBnReLU2d,
    nni.ConvReLU2d: nniqat.ConvReLU2d,
    nni.LinearReLU: nniqat.LinearReLU
}

DEFAULT_DYNAMIC_MODULE_MAPPING = {
    nn.Linear: nnqd.Linear
}

def quantize(model, run_fn, run_args, mapping=DEFAULT_MODULE_MAPPING):
    r"""Converts a float model to quantized model.

    First it will prepare the model for calibration or training, then it calls
    `run_fn` which will run the calibration step or training step,
    after that we will call `convert` which will convert the model to a
    quantized model.

    Args:
        model: input model
        run_fn: a function for evaluating the prepared model, can be a
            function that simply runs the prepared model or a training loop
        run_args: positional arguments for `run_fn`
    """

    model = copy.deepcopy(model)
    model.eval()
    prepare(model)
    run_fn(model, run_args)
    convert(model, mapping)
    return model

DEFAULT_QCONFIG_DICT = {
    nn.Linear : default_dynamic_qconfig
}

def quantize_dynamic(model, qconfig_dict=DEFAULT_QCONFIG_DICT, mapping=DEFAULT_DYNAMIC_MODULE_MAPPING):
    r"""Converts a float model to dynamic quantized model.
    Do dynamic training and output a quantized model.
    """
    model = copy.deepcopy(model)
    model.eval()
    propagate_qconfig(model, qconfig_dict)
    convert(model, mapping)
    return model

def prepare_qat(model):
    prepare(model)
    convert(model, DEFAULT_QAT_MODULE_MAPPING)

def quantize_qat(model, run_fn, run_args):
    r"""Do quantization aware training and output a quantized model
    """
    model = copy.deepcopy(model)
    model.train()
    prepare_qat(model)
    run_fn(model, run_args)
    convert(model)
    return model

def convert(module, mapping=DEFAULT_MODULE_MAPPING):
    r"""Converts the float module with observers(where we can get quantization
    parameters) to a quantized module.
    Args:
        module: calibrated module with observers
        mapping: a dictionary that maps from float module type to quantized
           module type, can be overwrritten to allow swapping user defined Modules
    """
    reassign = {}
<<<<<<< HEAD
    SWAPPABLE_MODULES = (nni.ConvBn2d,
                         nni.ConvBnReLU2d,
                         nni.LinearReLU,
                         nni.ConvReLU2d)
=======
    # TODO(jerryzh): remove after deciding on the impl of
    # intrinsic moudles
    if type(module) in [nni.ConvBn2d, nni.ConvBnReLU2d, nni.LinearReLU, nni.ConvReLU2d, nni.FloatFunctional]:
        return module_swapped
>>>>>>> 684312f3

    for name, mod in module.named_children():
        if type(mod) not in SWAPPABLE_MODULES:
            convert(mod, mapping)
        reassign[name] = swap_module(mod, mapping)

    for key, value in reassign.items():
        module._modules[key] = value

def swap_module(mod, mapping):
    r"""Swaps the module if it has a quantized counterpart and it has an
    `observer` attached.

    Args:
        mod: input module
        mapping: a dictionary that maps from nn module to nnq module

    Return:
        The corresponding quantized module of `mod`
    """
    new_mod = mod
    if hasattr(mod, 'qconfig') and mod.qconfig is not None:
        if type(mod) in mapping:
            new_mod = mapping[type(mod)].from_float(mod)
    return new_mod<|MERGE_RESOLUTION|>--- conflicted
+++ resolved
@@ -288,17 +288,13 @@
            module type, can be overwrritten to allow swapping user defined Modules
     """
     reassign = {}
-<<<<<<< HEAD
+    # TODO(jerryzh): remove after deciding on the impl of
+    # intrinsic moudles
     SWAPPABLE_MODULES = (nni.ConvBn2d,
                          nni.ConvBnReLU2d,
                          nni.LinearReLU,
-                         nni.ConvReLU2d)
-=======
-    # TODO(jerryzh): remove after deciding on the impl of
-    # intrinsic moudles
-    if type(module) in [nni.ConvBn2d, nni.ConvBnReLU2d, nni.LinearReLU, nni.ConvReLU2d, nni.FloatFunctional]:
-        return module_swapped
->>>>>>> 684312f3
+                         nni.ConvReLU2d,
+                         nni.FloatFunctional)
 
     for name, mod in module.named_children():
         if type(mod) not in SWAPPABLE_MODULES:
