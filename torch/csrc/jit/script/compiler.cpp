#include <c10/util/Exception.h>
#include <c10/util/StringUtil.h>
#include <torch/csrc/jit/hooks_for_testing.h>
#include <torch/csrc/jit/interpreter.h>
#include <torch/csrc/jit/ir.h>
#include <torch/csrc/jit/operator.h>
#include <torch/csrc/jit/passes/canonicalize.h>
#include <torch/csrc/jit/passes/constant_pooling.h>
#include <torch/csrc/jit/passes/dead_code_elimination.h>
#include <torch/csrc/jit/passes/inline_forked_closures.h>
#include <torch/csrc/jit/passes/inliner.h>
#include <torch/csrc/jit/passes/lift_closures.h>
#include <torch/csrc/jit/passes/lower_tuples.h>
#include <torch/csrc/jit/script/convert_to_ssa.h>
#include <torch/csrc/jit/script/compiler.h>
#include <torch/csrc/jit/script/final_returns.h>
#include <torch/csrc/jit/script/parser.h>
#include <torch/csrc/jit/script/schema_matching.h>
#include <torch/csrc/jit/script/script_type_parser.h>

#include <torch/csrc/jit/constants.h>

#include <c10/util/Optional.h>

#include <atomic>
#include <climits>
#include <set>

namespace torch {
namespace jit {
namespace script {

using FunctionTable = std::unordered_map<std::string, Function&>;
using ValueTable = std::unordered_map<std::string, SugaredValuePtr>;
using TypeTable = std::unordered_map<std::string, TypePtr>;
using AttributeMap = std::unordered_map<std::string, Const>;
using ListAttributeMap = std::unordered_map<std::string, std::vector<Const>>;

using TypeAndRange = std::pair<TypePtr, const SourceRange*>;

// Holds mappings from a variable name to a refined type for that variable
// E.g if x is not None is true than we can refine x from type t? to t.
struct Refinements {
  // using ordered map for deterministic graph output
  std::map<std::string, TypeAndRange> mappings_;

  void setRefinement(const std::string& name, TypeAndRange mapping) {
    mappings_[name] = std::move(mapping);
  }

  c10::optional<TypeAndRange> getRefinement(const std::string& name) const {
    const auto& maybe_mapping = mappings_.find(name);
    if (maybe_mapping == mappings_.end()) {
      return c10::nullopt;
    }
    return maybe_mapping->second;
  }

  // return the intersection of the values to type mappings between this
  // types can be unified
  void intersectRefinements(const Refinements& other) {
    Refinements ret;
    for (const auto& name_mapping : mappings_) {
      const auto& name = name_mapping.first;
      const auto& mapping = name_mapping.second;
      if (auto other_mapping = other.getRefinement(name_mapping.first)) {
        const auto maybe_unified_type =
            unifyTypes(mapping.first, other_mapping->first);
        if (maybe_unified_type) {
          ret.setRefinement(
              name, TypeAndRange(*maybe_unified_type, mapping.second));
        }
      }
    }
    mappings_ = std::move(ret.mappings_);
  }

  // return the union of the values to type mappings in a and b whose
  // types can be unified
  void unionRefinements(const Refinements& other) {
    Refinements ret;
    for (const auto& name_mapping : mappings_) {
      const auto& name = name_mapping.first;
      const auto& mapping = name_mapping.second;
      TypePtr t_1 = mapping.first;
      if (auto other_mapping = other.getRefinement(name_mapping.first)) {
        TypePtr t_2 = other_mapping->first;
        c10::optional<TypePtr> maybe_unified_type = c10::nullopt;
        if (t_1->isSubtypeOf(t_2)) {
          maybe_unified_type = t_1;
        } else if (t_2->isSubtypeOf(t_1)) {
          maybe_unified_type = t_2;
        }
        if (maybe_unified_type) {
          ret.setRefinement(
              name, TypeAndRange(*maybe_unified_type, mapping.second));
        }
      } else {
        ret.setRefinement(name, mapping);
      }
    }

    for (auto& name_mapping : other.mappings_) {
      if (!getRefinement(name_mapping.first)) {
        ret.setRefinement(name_mapping.first, name_mapping.second);
      }
    }

    mappings_ = std::move(ret.mappings_);
  }
};

// When a comparison like x is None is made, we associate type refinements
// with its true value and its false value. If a boolean that has refinements
// associated with it is used in a conditional of an if statememt, the true and
// false refinements are inserted into the corresponding blocks

struct BoolInfo {
  BoolInfo(Refinements true_refinements, Refinements false_refinements)
      : true_refinements_(std::move(true_refinements)),
        false_refinements_(std::move(false_refinements)){};
  BoolInfo() = default;

  Refinements true_refinements_;
  Refinements false_refinements_;

  BoolInfo* mergeOr(const BoolInfo& other) {
    // if the result of an OR is true, either a & b could have been true,
    // so we take the intersection of a.true_refinements & b.true_refinements.
    // if the result is false, both a and b had to be false,
    // so we take their union.
    true_refinements_.intersectRefinements(other.true_refinements_);
    false_refinements_.unionRefinements(other.false_refinements_);
    return this;
  }

  BoolInfo* mergeAnd(const BoolInfo& other) {
    // if the result of an AND is true, both a & b had to be true,
    // so we take the union of a.true_refinements and b.true_refinements.
    // if the result is false, either a or b could have been false,
    // so we take their intersection.
    true_refinements_.unionRefinements(other.true_refinements_);
    false_refinements_.intersectRefinements(other.false_refinements_);
    return this;
  }
};

static Value* asSimple(const SugaredValuePtr& value) {
  if (SimpleValue* sv = dynamic_cast<SimpleValue*>(value.get())) {
    return sv->getValue();
  }
  return nullptr;
}

static std::shared_ptr<MagicMethod> makeMagic(
    const std::string& name,
    SugaredValuePtr base) {
  return std::make_shared<MagicMethod>(name, base);
}


// Auxiliary data structure for desugaring variable binding into our always
// explicitly scoped language as we descend down nested control structures in
// the frontend (which themselves don't introduce scopes)
//
// The Environment keeps track of two tables, one for values which are not first
// class and a type table for values which are. When a first class value
// is set in the environment, we emit a prim::Store which sets the
// name of the variable to approriate type, and when a first-class value is
// referenced we emit a prim::Load that generates a value of the appropriate
// type.
//
// a = 1
// print(a)
// becomes:
// = prim::Store[name="a"](%a.1)
// %a : int = prim::Load[name="a"]()
// prim::Print(%a)

struct Environment {
  Environment(
      Function& method,
      ResolverPtr resolver,
      Block* b,
      std::shared_ptr<Environment> next = nullptr)
      : method(method),
        resolver(std::move(resolver)),
        b(b),
        next(std::move(next)) {}

  Function& method;
  ResolverPtr resolver;
  std::unordered_map<std::string, std::function<std::string()>> error_messages;
  Block* b;

  std::shared_ptr<Environment> next;

  // set type error in the lowest environment. if the variable is used after an
  // error has been set, then we will use the more informative error message
  void setVariableTypeError(const std::string& name, std::function<std::string()> msg) {
    auto runner = this;
    while (runner->next) {
      runner = runner->next.get();
    }
    runner->error_messages[name] = msg;
  }

  // see if type error has been set for a variable
  c10::optional<std::string> findVariableTypeError(const std::string& name) {
    auto runner = this;
    while (runner->next) {
      runner = runner->next.get();
    }
    auto msg = runner->error_messages.find(name);
    if (msg != runner->error_messages.end()) {
      return msg->second();
    } else {
      return c10::nullopt;
    }
  }

  SugaredValuePtr insertLoad(const std::string& name, const TypePtr& type) {
    auto g = b->owningGraph();
    auto load = g->insertNode(g->createLoad(name, type));
    if (meaningfulName(name)) {
      load->output()->setUniqueName(name);
    }
    return std::make_shared<SimpleValue>(load->output());
  }

  void insertStore(const std::string& name, const SourceRange& loc, Value* v) {
    auto g = b->owningGraph();
    auto store = g->insertNode(g->createStore(name, v))->setSourceRange(loc);
    type_table[name] = store->input()->type();
  }

  SugaredValuePtr findInThisFrame(const std::string& name) {
    auto it = value_table.find(name);
    if (it != value_table.end()) {
      return it->second;
    }
    auto it2 = type_table.find(name);
    if (it2 != type_table.end()) {
      return insertLoad(name, it2->second);
    }
    return nullptr;
  }

  SugaredValuePtr findInParentFrame(const std::string& name) {
    return next ? next->findInAnyFrame(name) : nullptr;
  }

  void setType(const std::string& name, TypePtr type) {
    type_table[name] = std::move(type);
  }

  SugaredValuePtr findInAnyFrame(const std::string& name) {
    for (auto runner = this; runner; runner = runner->next.get()) {
      if (auto r = runner->findInThisFrame(name)) {
        return r;
      }
    }
    return nullptr;
  }

  Block* block() {
    return b;
  }

  void setVar(const SourceRange& loc, const std::string& name, Value* value) {
    setSugaredVar(loc, name, std::make_shared<SimpleValue>(value));
  }

  void setSugaredVar(
      const SourceRange& loc,
      const std::string& name,
      SugaredValuePtr value) {
    Value* as_simple_value = asSimple(value);
    if (as_simple_value && !as_simple_value->hasUniqueName() &&
        meaningfulName(name) &&
        // note: if the value wasn't defined in this block, we might be giving a
        // name only used inside this block to a value outside of this. this is
        // not normally helpful for debugging and causes import/export jitter.
        as_simple_value->node()->owningBlock() == block()) {
      as_simple_value->setUniqueName(name);
    }
    // prevent re-assignment involving any sugared values
    // any reassignment like:
    // a = ...
    // while ...
    //   a = ..
    // requires 'a' to be first-class in the graph since its value depends on
    // control flow
    if (auto parent = findInParentFrame(name)) {
      if (!as_simple_value) {
        throw ErrorReport(loc)
            << "Cannot re-assign '" << name << "' to a value of type "
            << value->kind() << " because " << name
            << " is not a first-class value.  Only reassignments to first-class values are allowed";
      }
      Value* simple_parent = asSimple(parent);
      if (!simple_parent) {
        throw ErrorReport(loc)
            << "Cannot re-assign '" << name << "' because it has type "
            << value->kind() << " and " << name
            << " is not a first-class value.  Only reassignments to first-class values are allowed";
      }
      if (!as_simple_value->type()->isSubtypeOf(
              unshapedType(simple_parent->type()))) {
        std::stringstream errMsg;
        errMsg << "variable '" << name << "' previously has type "
               << simple_parent->type()->python_str()
               << " but is now being assigned to a value of type "
               << as_simple_value->type()->python_str();
        // Special-cased error msg if we're trying to assign to a tensor list.
        if (simple_parent->type()->kind() == TypeKind::ListType &&
            as_simple_value->type()->kind() == TypeKind::ListType) {
          errMsg << "\n. (Note: empty lists are constructed as Tensor[]; "
                 << "if you want an empty list of a different type, "
                 << "use `torch.jit.annotate(List[T], [])`, "
                 << "where `T` is the type of elements in the list)";
        }
        throw ErrorReport(loc) << errMsg.str();
      }
    }
    if (as_simple_value) {
      insertStore(name, loc, std::move(as_simple_value));
    } else {
      value_table[name] = std::move(value);
    }
  }

  SugaredValuePtr getSugaredVar(const Ident& ident, bool required = true) {
    return getSugaredVar(ident.name(), ident.range());
  }
  Value* getVar(const Ident& ident) {
    return getSugaredVar(ident)->asValue(ident.range(), method);
  }

  SugaredValuePtr getSugaredVar(
      const std::string& ident,
      const SourceRange& range,
      bool required = true) {
    auto retval = findInAnyFrame(ident);

    if (!retval) {
      static std::unordered_map<std::string, SugaredValuePtr> globals = {
          {"print", std::make_shared<PrintValue>()},
          {"float",
           makeMagic(
               "__float__",
               std::make_shared<CastValue>(FloatType::get(), prim::Float))},
          {"int",
           makeMagic(
               "__int__",
               std::make_shared<CastValue>(IntType::get(), prim::Int))},
          {"bool",
           makeMagic(
               "__bool__",
               std::make_shared<CastValue>(BoolType::get(), prim::Bool))},
          {"str",
           makeMagic(
               "__str__",
               std::make_shared<CastValue>(StringType::get(), prim::str))},
          {"getattr", std::make_shared<GetAttrValue>()},
          {"isinstance", std::make_shared<IsInstanceValue>()},
          // todo(zach): remove when we can correctly export torch.full via ONNX
          // or we have implicit conversion that can convert numbers to tensors
          {"_to_tensor",
           std::make_shared<CastValue>(TensorType::get(), prim::NumToTensor)},
          {"len",
           makeMagic(
               "__len__",
               std::make_shared<BuiltinFunction>(aten::len, at::nullopt))},
          {"hex",
           makeMagic(
               "__hex__",
               std::make_shared<BuiltinFunction>(aten::hex, at::nullopt))},
          {"oct",
           makeMagic(
               "__oct__",
               std::make_shared<BuiltinFunction>(aten::oct, at::nullopt))},
          {"round",
           makeMagic(
               "__round__",
               std::make_shared<BuiltinFunction>(aten::round, at::nullopt))},
          {"hash", std::make_shared<BuiltinFunction>(aten::hash, at::nullopt)},
          {"min", std::make_shared<BuiltinFunction>(prim::min, at::nullopt)},
          {"max", std::make_shared<BuiltinFunction>(prim::max, at::nullopt)},
          {"abs", std::make_shared<BuiltinFunction>(prim::abs, at::nullopt)},
          {"all", std::make_shared<BuiltinFunction>(aten::all, at::nullopt)},
          {"divmod", std::make_shared<BuiltinFunction>(aten::divmod, at::nullopt)},
          {"list", std::make_shared<BuiltinFunction>(aten::list, at::nullopt)},
          {"ord", std::make_shared<BuiltinFunction>(aten::ord, at::nullopt)},
<<<<<<< HEAD
          {"range", std::make_shared<BuiltinFunction>(prim::range, at::nullopt)},
          {"zip", std::make_shared<IterableValue>(prim::zip)},
          {"enumerate", std::make_shared<IterableValue>(prim::enumerate)},
=======
          {"chr", std::make_shared<BuiltinFunction>(aten::chr, at::nullopt)},
          {"bin", std::make_shared<BuiltinFunction>(aten::bin, at::nullopt)},
>>>>>>> 2e370043
          {"rangelist",
           std::make_shared<BuiltinFunction>(prim::rangelist, at::nullopt)},
      };
      auto it = globals.find(ident);
      if (it != globals.end()) {
        retval = it->second;
      }
    }

    if (!retval) {
      if (auto type = resolver->resolveType(ident)) {
        if (auto class_type = type->cast<ClassType>()) {
          retval = std::make_shared<script::ClassValue>(class_type);
        } else if (auto tuple_type = type->cast<TupleType>()) {
          retval = std::make_shared<script::NamedTupleConstructor>(tuple_type);
        }
      }
    }

    if (!retval) {
      retval = resolver->resolveValue(ident, method, range);
    }

    if (!retval && required) {
      // check if this value was not emitted in an if statement because of a
      // type mismatch. if it was, then we print a more informative error msg
      if (auto msg = findVariableTypeError(ident)) {
        throw ErrorReport(range) << *msg << "and was used here";
      }
      throw ErrorReport(range) << "undefined value " << ident;
    }
    return retval;
  }

  Value* getVar(const std::string& ident, const SourceRange& range) {
    return getSugaredVar(ident, range)->asValue(range, method);
  }

  std::vector<std::string> definedVariables() {
    std::vector<std::string> result;
    for (auto& kv : type_table) {
      result.push_back(kv.first);
    }
    return result;
  }

 private:
  TypeTable type_table;
  ValueTable value_table;
};

template <class T>
static Value* materializeConstant(
    T val,
    Graph& graph,
    const SourceRange& r,
    std::unordered_map<T, Value*>& map) {
  auto existing_constant = map.find(val);
  if (existing_constant != map.end()) {
    return existing_constant->second;
  }

  WithInsertPoint guard(graph.block()->nodes().front());
  auto new_constant = graph.insertConstant(val, nullptr, r);
  map[val] = new_constant;

  return new_constant;
}

static Value* ensureInt(const SourceRange& range, Value* v) {
  if (!v->type()->isSubtypeOf(IntType::get())) {
    throw ErrorReport(range)
        << "expected a int but found a " << v->type()->python_str();
  }
  return v;
}

inline bool isSupportedListElementType(const TypePtr& type) {
  return type->isSubtypeOf(TensorType::get()) ||
      type->isSubtypeOf(NumberType::get());
}

// Information for each def being emitted.
// Defs can be nested to support closures so we need a stack of this information
// Currently records information about the functions return type.
struct DefContext {
  TypePtr declared_return_type_; // nullptr if not annotated
  TypePtr merged_return_type_; // nullptr if a Return has not been seen yet
};

struct to_ir {
  to_ir(
      const Def& def,
      ResolverPtr resolver_,
      const Self& self,
      Function& method) // method being constructed
      : method(method),
        graph(method.graph()),
        resolver(std::move(resolver_)),
        typeParser_(resolver),
        environment_stack(nullptr) {
    AT_ASSERT(resolver);
    pushFrame(graph->block(), /*starts_def=*/true);

    // Type annotations exclude explicitly typing the "self" parameter, so in
    // the case that this is a method with self we expect one fewer parameter
    // annotation than the number of parameters this Def takes.
    if (self && def.decl().params().size() == 0) {
      throw ErrorReport(def.decl().params().range())
          << "methods must have a self argument";
    }
    method.setSchema(emitDef(def, self, graph->block()));
    runCleanupPasses(graph);
  }

 private:
  Function& method;
  std::shared_ptr<Graph> graph;
  ResolverPtr resolver;
  std::unordered_map<int64_t, Value*> integral_constants;
  std::unordered_map<double, Value*> fp_constants;
  ScriptTypeParser typeParser_;

  // Singly-linked list of environments. This top element contains a member
  // `next` that points to the most immediate enclosing scope's value.
  std::shared_ptr<Environment> environment_stack;
  std::vector<DefContext> def_stack_;

  void pushFrame(Block* b, bool starts_def = false) {
    if (starts_def) {
      def_stack_.emplace_back();
    }
    environment_stack =
        std::make_shared<Environment>(method, resolver, b, environment_stack);
  }
  std::shared_ptr<Environment> popFrame(bool ends_def = false) {
    auto old_frame = environment_stack;
    environment_stack = environment_stack->next;
    if (ends_def) {
      def_stack_.pop_back();
    }
    return old_frame;
  }

  FunctionSchema emitDef(const Def& def, const Self& self, Block* block) {
    auto schema = extractSchemaFromDef(def, self);
    // TODO need guards on init returning none
    if (schema.returns().size() == 1) {
      def_stack_.back().declared_return_type_ = schema.returns().at(0).type();
    }
    std::vector<Argument> arguments =
        emitFormalArguments(def, self, schema, block);

    // body
    auto stmts_list = moveAllReturnsToEnd(def.statements());
    emitStatements(stmts_list.begin(), stmts_list.end());
    std::vector<Argument> returns = {emitOutput(def.range(), schema, block)};
    return {def.name().name(), "", std::move(arguments), std::move(returns)};
  }

  std::vector<IValue> evaluateDefaults(
      const SourceRange& r,
      const std::vector<Expr>& default_types,
      const std::vector<Expr>& default_exprs) {
    std::vector<IValue> default_values;
    if (default_exprs.empty())
      return default_values;
    // To evaluate the default expressions, we create a graph with no inputs,
    // and whose returns are the default values we need.
    // We then run constant prop on this graph and check the results are
    // constant. This approach avoids having to have separate handling of
    // default arguments from standard expressions by piecing together existing
    // machinery for graph generation, constant propgation, and constant
    // extraction.
    auto tuple_type = Subscript::create(
        r,
        Var::create(r, Ident::create(r, "Tuple")),
        List<Expr>::create(r, default_types));
    auto blank_decl = Decl::create(
        r, List<Param>::create(r, {}), Maybe<Expr>::create(r, tuple_type));

    auto tuple_expr =
        TupleLiteral::create(r, List<Expr>::create(r, default_exprs));
    auto ret = Return::create(r, tuple_expr);
    auto def = Def::create(
        r,
        Ident::create(r, "defaults"),
        blank_decl,
        List<Stmt>::create(r, {ret}));

    CompilationUnit cu;
    // set optimize to false since we don't need to run it in optimize mode
    cu.set_optimized(false);
    cu.define({def}, {resolver}, nullptr);
    Stack stack;
    cu.get_function("defaults").run(stack);
    return stack.at(0).toTuple()->elements();
  }

  std::vector<Argument> parseArgsFromDecl(const Decl& decl, const Self& self) {
    auto params_begin = decl.params().begin();
    auto params_end = decl.params().end();
    if (self) {
      ++params_begin;
    }
    std::vector<Argument> retval;

    std::vector<Expr> default_types;
    std::vector<Expr> default_exprs;
    // gather any non-empty default arguments
    for (auto it = params_begin; it != params_end; ++it) {
      auto param = *it;
      auto def = param.defaultValue();
      if (def.present()) {
        default_types.emplace_back(param.type().get());
        default_exprs.emplace_back(def.get());
      }
    }
    auto default_values =
        evaluateDefaults(decl.range(), default_types, default_exprs);

    auto defaults_it = default_values.begin();
    for (auto it = params_begin; it != params_end; ++it) {
      auto decl_arg = *it;

      TypePtr type;
      c10::optional<int32_t> N;
      bool is_inferred_type = false;
      if (!decl_arg.type().present()) {
        // If this param doesn't have a type, default to "tensor"
        is_inferred_type = true;
        type = TensorType::get();
        N = c10::nullopt;
      } else {
        // BroadcastList list can only appear at the argument level
        if (auto maybe_broad_list =
                typeParser_.parseBroadcastList(decl_arg.type().get())) {
          type = maybe_broad_list->first;
          N = maybe_broad_list->second;
        } else {
          type = typeParser_.parseTypeFromExpr(decl_arg.type().get());
          N = c10::nullopt;
        }
      }
      c10::optional<IValue> default_value = c10::nullopt;
      if (decl_arg.defaultValue().present()) {
        default_value = *defaults_it++;
      }
      auto arg = Argument(
          decl_arg.ident().name(),
          type,
          N,
          default_value,
          decl_arg.kwarg_only(),
          /*alias_info=*/c10::nullopt,
          is_inferred_type);
      retval.push_back(arg);
    }
    return retval;
  }

  std::vector<Argument> parseReturnFromDecl(const Decl& decl) {
    // we represent no annoation on a return type as having no values in the
    // schema's return() list
    // in emitReturn we take the actual return value to be the value of the
    // return statement if no one was provided here
    if (!decl.return_type().present())
      return {};

    if (typeParser_.parseBroadcastList(decl.return_type().get()))
      throw ErrorReport(decl.return_type().range())
          << "Broadcastable lists cannot appear as a return type";
    auto parsed_type = typeParser_.parseTypeFromExpr(decl.return_type().get());
    return {Argument(
        "",
        parsed_type,
        /*N =*/c10::nullopt,
        /*default_value =*/c10::nullopt,
        /*kwarg_only =*/false)};
  }
  FunctionSchema extractSchemaFromDef(const Def& def, const Self& self) {
    const auto name = def.name().name();
    std::vector<Argument> args = parseArgsFromDecl(def.decl(), self);
    std::vector<Argument> returns = parseReturnFromDecl(def.decl());
    return FunctionSchema(
        name, "", std::move(args), std::move(returns), false, false);
  }

  std::vector<Argument> emitFormalArguments(
      const Def& def,
      const Self& self,
      const FunctionSchema& schema,
      Block* block) {
    std::vector<Argument> arguments; // for schema
    // inputs
    auto it = def.decl().params().begin();
    auto end = def.decl().params().end();
    auto expected_annotation_size = def.decl().params().size();
    if (self) {
      expected_annotation_size--;
    }
    if (schema.arguments().size() != expected_annotation_size) {
      throw ErrorReport(def.decl().params().range())
          << "Number of type annotations for"
          << " function parameters (" << schema.arguments().size() << ")"
          << " does not match the number of parameters on the function ("
          << expected_annotation_size << ")!";
    }

    if (self) {
      AT_ASSERT(it != end);
      const auto& name = (*it).ident().name();
      Value* new_input = block->addInput()->setUniqueName(name);
      environment_stack->setSugaredVar(
          (*it).ident().range(), name, self(new_input));
      arguments.emplace_back(name, new_input->type());
      ++it;
    }
    size_t arg_annotation_idx = 0;
    for (; it != end; ++it) {
      auto& name = (*it).ident().name();
      // Add the input to the graph
      Value* new_input = block->addInput();
      if (meaningfulName(name)) {
        new_input->setUniqueName(name);
      }
      // Record the type for the schema and set the Type on the Value*
      arguments.push_back(schema.arguments().at(arg_annotation_idx++));
      new_input->setType(arguments.back().type());

      // NB: set type of new_input before setVar call so the Store is
      // typed appropriately
      environment_stack->setVar((*it).ident().range(), name, new_input);
    }
    return arguments;
  }

  Argument emitOutput(
      const SourceRange& range,
      const FunctionSchema& schema,
      Block* block) {
    // rewrites ensure there is always a return statement in program
    AT_ASSERT(def_stack_.back().merged_return_type_);
    // outputs
    Value* result = environment_stack->getVar("$return", range);
    block->registerOutput(result);
    return Argument("", def_stack_.back().merged_return_type_);
  }

  void emitStatements(const List<Stmt>& statements) {
    return emitStatements(statements.begin(), statements.end());
  }

  // XXX - right now closures are used _only_ for defining gradients internally
  // There are several unfinished aspects that make them unusable generally
  // 1. We do not have a type, ivalue, operator to represent prim::Function, so
  // closure_node has type None
  // 2. There is no export logic for it yet, so it cannot be
  // exported/python_printed
  // 3. There is nothing preventing the assignment of already existing variables
  // inside the closures
  //    the changes to those variables will just get forgotten.
  // 4. There is no parsing support in frontend.py, this is intentional since it
  //    prevents people from accidentally using this feature.
  std::shared_ptr<ClosureValue> emitClosure(
      const std::function<void(Block*)>& emit_body) {
    Node* closure_node = graph->insertNode(graph->create(prim::Function, 1));
    // it is not a real thing yet, so just say the type is None
    closure_node->output()->setType(NoneType::get());
    Block* block = closure_node->addBlock();
    {
      WithInsertPoint guard(block);
      pushFrame(block, /*starts_def=*/true);
      emit_body(block);
      popFrame(/*ends_def=*/true);
    }
    return std::make_shared<ClosureValue>(closure_node->output());
  }

  void emitClosure(const Def& def) {
    // invoked once the closure block is set as the enviroment
    auto emit_body = [&](Block* closure_block) {
      emitDef(
          def,
          nullptr,
          closure_block); // ignore schema return, we just wont use it for now
                          // since we never create a Method for the closure
    };
    auto closure_value = emitClosure(emit_body);
    environment_stack->setSugaredVar(
        def.name().range(), def.name().name(), closure_value);
  }

  void emitReturn(const Return& stmt) {
    Value* result = emitExpr(stmt.expr());
    TypePtr result_type = def_stack_.back().declared_return_type_;
    // result type is annotated, every return must convert to that type
    if (result_type) {
      // this guard skips implicit conversion from None -> Tensor for the return
      // type. otherwise forgetting a return a function returning a tensor will
      // cause a None to be converted to a tensor.
      if (!(result_type->isSubtypeOf(TensorType::get()) &&
            result->type()->isSubtypeOf(NoneType::get()))) {
        result = tryConvertToType(
            stmt.range(),
            *graph,
            result_type,
            result,
            /*allow_conversions=*/true);
      }

      if (!result->type()->isSubtypeOf(result_type)) {
        throw ErrorReport(stmt.range())
            << "Return value was annotated as having type "
            << result_type->python_str() << " but is actually of type "
            << result->type()->python_str();
      }
    } else {
      result_type = def_stack_.back().merged_return_type_;
      if (!result_type) {
        result_type = result->type();
      }
      if (!unifyTypes(result_type, result->type())) {
        throw ErrorReport(stmt.range())
            << "Previous return statement returned a value of type "
            << result_type->python_str()
            << " but this return statement returns a value of type "
            << result->type()->python_str();
      }
    }
    AT_ASSERT(result_type);
    def_stack_.back().merged_return_type_ = result_type;
    environment_stack->setVar(stmt.range(), "$return", result);
  }

  void emitStatements(
      List<Stmt>::const_iterator begin,
      List<Stmt>::const_iterator end) {
    for (; begin != end; ++begin) {
      auto stmt = *begin;
      switch (stmt.kind()) {
        case TK_IF:
          emitIf(If(stmt));
          break;
        case TK_WHILE:
          emitWhile(While(stmt));
          break;
        case TK_FOR:
          emitFor(For(stmt));
          break;
        case TK_ASSIGN:
          emitAssignment(Assign(stmt));
          break;
        case TK_AUG_ASSIGN:
          emitAugAssignment(AugAssign(stmt));
          break;
        case TK_GLOBAL:
          for (auto ident : Global(stmt).names()) {
            const auto& name = Ident(ident).name();
            environment_stack->setVar(
                ident.range(), name, graph->addInput(name));
          }
          break;
        case TK_EXPR_STMT: {
          auto expr = ExprStmt(stmt).expr();
          emitSugaredExpr(expr, 0);
        } break;
        case TK_RAISE:
          emitRaise(Raise(stmt).range());
          break;
        case TK_ASSERT:
          emitAssert(Assert(stmt));
          break;
        case TK_RETURN: {
          emitReturn(Return(stmt));
        } break;
        case TK_PASS:
          // Emit nothing for pass
          break;
        case TK_DEF:
          emitClosure(Def(stmt));
          break;
        default:
          throw ErrorReport(stmt)
              << "Unrecognized statement kind " << kindToString(stmt.kind());
      }
    }
  }

  std::shared_ptr<Environment> emitSingleIfBranch(
      Block* b,
      const List<Stmt>& branch,
      const Refinements& refinements) {
    pushFrame(b);
    WithInsertPoint guard(b);
    insertRefinements(refinements);
    emitStatements(branch);
    return popFrame();
  }

  Node* create(Symbol kind, const SourceRange& loc, size_t n_outputs) {
    return graph->create(kind, n_outputs)->setSourceRange(loc);
  }

  Value* emitTernaryIf(const TernaryIf& expr) {
    const auto& bool_info = findRefinements(expr.cond());
    Value* cond_value = emitCond(expr.cond());
    auto true_expr = [&] {
      insertRefinements(bool_info.true_refinements_);
      return emitExpr(expr.true_expr());
    };
    auto false_expr = [&] {
      insertRefinements(bool_info.false_refinements_);
      return emitExpr(expr.false_expr());
    };
    return emitIfExpr(expr.range(), cond_value, true_expr, false_expr);
  }

  Value* emitListComprehension(const ListComp& lc) {
    // this avoids a race condition where we would re-use the same temp name
    static std::atomic<size_t> tmp_count{0};
    const auto tmp_name =
        std::string("___list_acc") + std::to_string(tmp_count++);
    const auto list_value = emitExpr(lc.iter());
    if (list_value->type()->kind() != TypeKind::ListType) {
      // TODO: constraining iterators to be simple lists for now
      // as it makes easy to get list's element type.
      throw ErrorReport(lc.range())
          << "iterator expression is expected to be a list";
    }
    auto elem_types = list_value->type()->containedTypes();
    // TODO: users can easily change the type to (x,1) or float(x)
    // as in `float(x) for x in my_list_of_ints`
    // eventually, we would probably want to temporarily inject x
    // so we can evaluate the generator expression (e.g. `float(x)`) depending
    // on x

    // given `[x*2 for x in my_list]` this generates the following AST:
    // __list_acc = []
    // for x in my_list:
    //  __list_acc.append(x*2)
    const auto n = graph->insertNode(
        graph->createList(elem_types.at(0), at::ArrayRef<Value*>{}));
    environment_stack->setVar(lc.range(), tmp_name, n->output());
    const auto tmp_list_ident = Ident::create(lc.range(), tmp_name);
    const auto tmp_list_var = Var::create(lc.range(), tmp_list_ident);
    const auto append_ident = Ident::create(lc.range(), "append");
    const auto dot_op = Select::create(lc.range(), tmp_list_var, append_ident);
    const auto append_args_list = List<Expr>::create(lc.range(), {lc.elt()});
    const auto append_attrs = List<Attribute>::create(lc.range(), {});
    const auto apply_append =
        Apply::create(lc.range(), dot_op, append_args_list, append_attrs);
    const auto expr_stmt = ExprStmt::create(lc.range(), apply_append);
    const auto stmt_list = List<Stmt>::create(lc.range(), {expr_stmt});
    const auto iters_list = List<Expr>::create(lc.range(), {lc.iter()});
    const auto targets_list = List<Ident>::create(lc.range(), {lc.target()});
    const auto for_loop =
        For::create(lc.range(), targets_list, iters_list, stmt_list);
    emitFor(for_loop);
    return n->output();
  }

  // Insert subtyping refinements
  void insertRefinements(const Refinements& ref) {
    for (const auto& name_mappings : ref.mappings_) {
      const std::string& name = name_mappings.first;
      auto type = name_mappings.second.first;
      const auto& range = *name_mappings.second.second;
      Value* v = environment_stack->getVar(name, range);
      if (type != NoneType::get()) {
        Value* output = graph->insert(prim::unchecked_unwrap_optional, {v});
        environment_stack->setVar(range, name, output);
      }
      // todo @eellison - revisit inserting Nones when None subtypes Optional
    }
  }

  Value* emitShortCircuitIf(
      const SourceRange& loc,
      const TreeRef& first_expr,
      const TreeRef& second_expr,
      bool is_or) {
    const auto first_bool_info = findRefinements(first_expr);
    Value* first_value = emitCond(Expr(first_expr));

    // if the second expr in the short circuit is not evaluated,
    // than the first expression is False if the short circuit
    // is an `and` and True if the short circuit is an `or`.
    // `False and expr` -> False, `True or expr` -> True
    //
    // inserting it as a constant makes optimization easier

    Value* first_value_returned;

    const Refinements* first_expr_refinements;
    const Refinements* second_expr_refinements;
    // if it's an OR the first expr is emitted in the true branch
    // and the second expr in the false branch, if it's an AND the opposite
    if (is_or) {
      first_value_returned = graph->insertConstant(true, nullptr, loc);
      first_expr_refinements = &first_bool_info.true_refinements_;
      second_expr_refinements = &first_bool_info.false_refinements_;
    } else {
      first_value_returned = graph->insertConstant(false, nullptr, loc);
      first_expr_refinements = &first_bool_info.false_refinements_;
      second_expr_refinements = &first_bool_info.true_refinements_;
    }

    auto get_first_expr = [&] {
      insertRefinements(*first_expr_refinements);
      return first_value_returned;
    };

    auto get_second_expr = [&] {
      insertRefinements(*second_expr_refinements);
      return emitCond(Expr(second_expr));
    };

    // if this is an OR, eval second expression if first expr is False
    // If this is an AND, eval second expression if first expr is True
    if (is_or) {
      return emitIfExpr(loc, first_value, get_first_expr, get_second_expr);
    } else {
      return emitIfExpr(loc, first_value, get_second_expr, get_first_expr);
    }
  }

  Value* emitIfExpr(
      const SourceRange& range,
      Value* cond_value,
      std::function<Value*()> true_expr,
      std::function<Value*()> false_expr) {
    Node* n = graph->insertNode(create(prim::If, range, 0));

    n->addInput(cond_value);
    auto* true_block = n->addBlock();
    auto* false_block = n->addBlock();

    auto emit_if_expr = [this](Block* b, std::function<Value*()> expr_value) {
      pushFrame(b);
      WithInsertPoint guard(b);
      Value* out_val = expr_value();
      b->registerOutput(out_val);
      popFrame();
    };

    emit_if_expr(true_block, std::move(true_expr));
    emit_if_expr(false_block, std::move(false_expr));

    auto true_type = true_block->outputs().at(0)->type();
    auto false_type = false_block->outputs().at(0)->type();
    auto unified = unifyTypes(true_type, false_type);
    if (!unified) {
      throw ErrorReport(range)
          << "if-expression's true branch has type " << true_type->python_str()
          << " but false branch has type " << false_type->python_str();
    }

    // Add op outputs
    auto expr_value = n->addOutput()->setType(*unified); // Resulting value

    return expr_value;
  }

  Value* emitCond(const Expr& cond) {
    Value* v = emitExpr(cond);
    Value* out;
    try {
      auto bool_cast = environment_stack->getSugaredVar("bool", cond.range());
      out = asSimple(bool_cast->call(cond.get()->range(), method, {v}, {}, 0));
    } catch (...) {
      throw ErrorReport(cond.range()) << "Could not cast value of type "
                                      << v->type()->python_str() << " to bool";
    }
    // cast value not response for checking output type
    if (!out->type()->isSubtypeOf(BoolType::get())) {
      throw ErrorReport(cond)
          << "expected a bool expression for condition but found "
          << out->type()->python_str();
    }
    return out;
  }

  void emitIfElseBlocks(Value* cond_value, const If& stmt) {
    Node* n = graph->insertNode(create(prim::If, stmt.range(), 0));
    n->addInput(cond_value);
    const auto bool_info = findRefinements(stmt.cond());
    auto* true_block = n->addBlock();
    auto* false_block = n->addBlock();

    // Emit both blocks once to get the union of all mutated values
    auto save_true = emitSingleIfBranch(
        true_block, stmt.trueBranch(), bool_info.true_refinements_);
    auto save_false = emitSingleIfBranch(
        false_block, stmt.falseBranch(), bool_info.false_refinements_);

    // In python, every variable assigned in an if statement escapes
    // the scope of the if statement (all variables are scoped to the function).
    // Script is a subset of python: we consider variables to be in scope
    // as long as there is a definition of the variable along all paths
    // through the if statemnent
    // ----
    // if ...:
    //   a =
    // else:
    //   ...
    // ... = a  # error, a is not defined along all paths
    // ----
    // if ...:
    //   a =
    // else:
    //   a =
    // ... = a # OK, a is defined along all paths
    // ----
    // a = ...
    // if ...:
    //   a =
    // ... = a # OK, a is defined along all paths

    // ordered set, because we want deterministic graph output
    std::set<std::string> mutated_variables;

    // When we access either the true or false environment,
    // we need to set the insertion point so the prim::Load is inserted
    // into the right block.
    // if var is only defined in one branch save error in case it's used later
    for (auto& v : save_true->definedVariables()) {
      {
        WithInsertPoint insert(false_block);
        if (save_false->findInAnyFrame(v)) {
          mutated_variables.insert(v);
        } else {
          ErrorReport error(stmt);
          environment_stack->setVariableTypeError(v, [=]() -> std::string {
            error << v << " is not defined in the false branch";
            return error.what();
          });
        }
      }
    }
    for (auto& v : save_false->definedVariables()) {
      {
        WithInsertPoint insert(true_block);
        if (save_true->findInAnyFrame(v)) {
          mutated_variables.insert(v);
        } else {
          ErrorReport error(stmt);
          environment_stack->setVariableTypeError(v, [=]() -> std::string {
            error << v << " is not defined in the true branch";
            return error.what();
          });
        }
      }
    }

    // Register outputs in each block
    for (const auto& x : mutated_variables) {
      Value* tv;
      Value* fv;
      {
        WithInsertPoint insert(true_block);
        tv = save_true->getVar(x, stmt.range());
      }
      {
        WithInsertPoint insert(false_block);
        fv = save_false->getVar(x, stmt.range());
      }
      auto unified = unifyTypes(tv->type(), fv->type());

      // attempt to unify the types. we allow variables to be set to different
      // types in each branch as long as that variable is not already in scope,
      // or if that variable does not get used later. here, we save the error
      // so that the error message will be more informative in the case that is
      // used later. When a is accessed in (a + 1), the error will get printed
      // if cond:
      //    a = 1
      // else:
      //    a = tensor
      // b = a + 1
      //
      if (!unified) {
        ErrorReport error(stmt);
        error << "Type mismatch: " << x << " is set to type "
              << tv->type()->python_str() << " in the true branch"
              << " and type " << fv->type()->python_str()
              << " in the false branch";
        if (save_true->findInParentFrame(x) ||
            save_false->findInParentFrame(x)) {
          throw error;
        } else {
          environment_stack->setVariableTypeError(x, [=]() -> std::string {
            return error.what();
          });
          continue;
        }
      }
      environment_stack->setType(x, *unified);
    }
  }

  void emitIf(const If& stmt) {
    // NOTE: emitIf checks on If stmt condition to see if the cond AST kind ==
    // is/is not, for such cases we do meta programming and disable emitting the
    // corresponding branches
    Expr cond = stmt.cond();

    if (cond.kind() != TK_IS && cond.kind() != TK_ISNOT) {
      // emit normal IF stmt for cases except TK_IS and TK_ISNOT
      Value* cond_value = emitCond(cond);
      emitIfElseBlocks(cond_value, stmt);
      return;
    }
    // meta programming on AST for is/is not cases and emit branches base on the
    // possible output of cond
    auto cond_op = BinOp(cond);
    SugaredValuePtr lhs_val = emitSugaredExpr(cond_op.lhs(), 1);
    SugaredValuePtr rhs_val = emitSugaredExpr(cond_op.rhs(), 1);

    List<Stmt> always_none_branch =
        cond.kind() == TK_IS ? stmt.trueBranch() : stmt.falseBranch();
    List<Stmt> never_none_branch =
        cond.kind() == TK_IS ? stmt.falseBranch() : stmt.trueBranch();

    auto lhs_none = lhs_val->isNone();
    auto rhs_none = rhs_val->isNone();

    // Dispatch logic (A: ALWAYS, N: NEVER, M: MAYBE):
    //
    // AA, -> emit always_none_branch
    // AN , NA-> emit never_none_branch
    // MA, MM, MN, NM, NN, AM -> emit both conditional branches

    if (lhs_none == ALWAYS && rhs_none == ALWAYS) {
      // None is/is not None: only emit the always_none_branch
      emitStatements(always_none_branch);
    } else if (
        (lhs_none == ALWAYS && rhs_none == NEVER) ||
        (lhs_none == NEVER && rhs_none == ALWAYS)) {
      // lhs_val/rhs_val with A/M: only emit never_none_branch
      emitStatements(never_none_branch);
    } else {
      // all other cases for lhs_val and rhs_val
      // emit the whole If stmt as usual, finish emitCond first
      auto lhs_range = cond_op.lhs().get()->range();
      auto rhs_range = cond_op.rhs().get()->range();

      auto kind = getNodeKind(cond.kind(), cond.get()->trees().size());
      Value* cond_value = emitBuiltinCall(
          cond.get()->range(),
          *method.graph(),
          kind,
          c10::nullopt,
          {lhs_val->asValue(lhs_range, method),
           rhs_val->asValue(rhs_range, method)},
          {},
          /*required=*/true);
      emitIfElseBlocks(cond_value, stmt);
    }
  }

  // *********************** Loop Operators ************************************
  // Emits a loop operator with the form:
  // Loop(max_trip_count)
  // block0(loop_counter) {
  //   <body>
  // }
  // block1 {
  //   <loop condition>
  //   -> (condition)
  // }
  // For loops will have an empty loop condition block with condition set to
  // true. In the convert to ssa pass, the loop condition will correctly
  // inlined. and inputs and outputs added so that the loop conforms to the
  // semantics specified at
  // https://github.com/onnx/onnx/blob/master/docs/Operators.md#Loop
  void emitLoopCommon(
      SourceRange range,
      const List<Stmt>& body,
      const SugaredValuePtr& iter_val,
      c10::optional<List<Expr>> targets,
      c10::optional<Expr> cond,
      Value* max_trip_count_val = nullptr) {
    if (!max_trip_count_val) {
      max_trip_count_val = materializeConstant(
          std::numeric_limits<int64_t>::max(),
          *graph,
          range,
          integral_constants);
    }

    Node* n = graph->insertNode(create(prim::Loop, range, 0));
    auto* body_block = n->addBlock();

    {
      Block* condition_block = n->addBlock();
      pushFrame(condition_block);
      WithInsertPoint insert(condition_block);
      Value* out = cond ? emitCond(cond.value())
                        : graph->insertConstant(true, nullptr, range);
      condition_block->registerOutput(out);
      popFrame();
    }
    n->addInput(max_trip_count_val);

    Value* trip_count =
        body_block->addInput()->setType(IntType::get()); // Iteration num
    {
      pushFrame(body_block);
      WithInsertPoint guard(body_block);

      // current_element_assigner uses an induction variable
      // to set a current element
      if (iter_val != nullptr && targets) {
        emitTargetAssign(targets.value()[0], iter_val, trip_count);
      }

      emitStatements(body);

      popFrame();
    }
  }

  // recursively assign the targets base on the iterable tree structure
  void emitTargetAssign(const Expr& targets, const SugaredValuePtr& root, Value* trip_count) {
    auto iterable_tree = std::dynamic_pointer_cast<IterableTree>(root); 
    if (iterable_tree) {
      if (targets.kind()!= TK_TUPLE_LITERAL) {
        throw ErrorReport(targets)
            << "unexpected expression in variable initialization of for loop.";
      }

      // if the target is a Tuple, construct the tuple and assign the tuple with
      // the corresponding iterable tree children
      auto tp_targets = TupleLiteral(targets).inputs();
      for(size_t i = 0; i < tp_targets.size(); ++ i) {
        emitTargetAssign(tp_targets[i], iterable_tree->get_children()[i], trip_count);
      }
<<<<<<< HEAD
=======
    } else if (args.size() == 0) {
      throw ErrorReport(range) << "range expected 1 arguments, got 0";
    } else {
      throw ErrorReport(range)
          << "range expected at most 3 arguments, got " << args.size();
    }
    const auto& ident_name = target.name();
    TORCH_CHECK(
        end_val != nullptr && start_val != nullptr && step_val != nullptr,
        "Expected non-null pointers for range() arguments");
    auto addOp = [range](
                     Graph* g, NodeKind kind, ArrayRef<Value*> inputs) {
      return g->insertNode(g->create(kind, inputs, 1))
          ->setSourceRange(range)
          ->output()
          ->setType(IntType::get());
    };
    auto assigner =
        [addOp, ident_name, range, start_val, step_val, isSimpleRange](
            Value* index, std::shared_ptr<Environment> env) {
          Value* derived_index;
          if (isSimpleRange) {
            derived_index = index;
          } else {
            auto g = index->owningGraph();
            derived_index =
                addOp(g, aten::__derive_index, {index, start_val, step_val});
          }
          env->setVar(range, ident_name, derived_index);
        };
    Value* max_trip_count_val;
    if (isSimpleRange) {
      max_trip_count_val = end_val;
>>>>>>> 2e370043
    } else {
      // leaf of the iterable tree, which contains SimpleValue or RangeValue
      if (targets.kind() != TK_VAR)  {
        throw ErrorReport(targets)
            << "unexpected expression in variable initialization of for loop.";
      }
      std::string target_name = Var(targets).name().name();
      const SourceRange& loc = targets.range();
      environment_stack->setVar(loc, target_name, root->get_elem(loc, method, trip_count));
    }
<<<<<<< HEAD
=======
    emitLoopCommon(range, body, assigner, {}, max_trip_count_val);
  }

  void emitForInListLoop(
      const For& stmt,
      const std::shared_ptr<torch::jit::script::SimpleValue>& siv) {
    auto targets = stmt.targets();
    auto itrs = stmt.itrs();
    auto body = stmt.body();
    auto& range = stmt.range();
    auto target = targets[0];

    auto listArg = siv->asValue(range, method);
    auto max_trip_count_val = emitBuiltinCall(
        range,
        *graph,
        aten::len,
        c10::nullopt,
        {listArg},
        {},
        /*required=*/true);
    const auto& ident_name = target.name();
    auto assigner = [ident_name, range, listArg, this](
                        Value* index, std::shared_ptr<Environment> env) {
      auto cur_elm = emitBuiltinCall(
          range,
          *this->graph,
          aten::select,
          c10::nullopt,
          {listArg, index},
          {},
          /*required=*/true);
      env->setVar(range, ident_name, cur_elm);
    };
    emitLoopCommon(range, body, assigner, {}, max_trip_count_val);
  }

  void emitForInTensorLoop(const For& stmt, Value* tensorArg) {
    auto targets = stmt.targets();
    auto target = targets[0];
    auto itrs = stmt.itrs();
    auto body = stmt.body();
    auto& range = stmt.range();

    auto outermost_dim_index = graph->insertConstant(0, IntType::get(), range);
    auto num_dim = graph->insert(aten::dim, {tensorArg});
    Value* cond_value = emitBuiltinCall(
        range,
        *method.graph(),
        aten::eq,
        c10::nullopt,
        {num_dim, outermost_dim_index},
        {},
        /*required=*/true);

    Node* n = graph->insertNode(create(prim::If, range, 0));
    n->addInput(cond_value);
    auto true_block = n->addBlock();
    n->addBlock();
    {
      WithInsertPoint guard(true_block);
      graph->insert(
          prim::RaiseException,
          {std::string("iteration over a 0-d tensor")},
          {},
          range);
    }

    auto sizes_tuple = emitBuiltinCall(
        range,
        *graph,
        aten::size,
        c10::nullopt,
        {tensorArg},
        {},
        /*required=*/true);

    auto max_trip_count_val = emitBuiltinCall(
        range,
        *graph,
        aten::select,
        c10::nullopt,
        {sizes_tuple, outermost_dim_index},
        {},
        /*required=*/true);

    const auto& ident_name = target.name();
    auto assigner = [outermost_dim_index, ident_name, range, tensorArg, this](
                        Value* index, std::shared_ptr<Environment> env) {
      auto cur_elm = emitBuiltinCall(
          range,
          *this->graph,
          aten::select,
          c10::nullopt,
          {tensorArg, outermost_dim_index, index},
          {},
          /*required=*/true);
      env->setVar(range, ident_name, cur_elm);
    };

    emitLoopCommon(range, body, assigner, {}, max_trip_count_val);
>>>>>>> 2e370043
  }

  void emitFor(const For& stmt) {
    auto targets = stmt.targets();
    auto itrs = stmt.itrs();
    auto body = stmt.body();
    if (stmt.itrs().size() != 1) {
      throw ErrorReport(stmt)
          << "List of iterables is not supported currently.";
    }

    if (targets.size() != 1) {
      throw ErrorReport(stmt)
          << "Iteration variable unpacking is not supported";
    }

<<<<<<< HEAD
    // Emit loop information for builtinFunction values like range(), zip(), 
    // enumerate() or SimpleValue like List, Tensor, Dict, etc.
=======
    if (targets[0].kind() != TK_IDENT) {
      throw ErrorReport(targets[0])
          << "unexpected expression in variable initialization of for loop";
    }

    // match range(<expr>) style loops
    // itrs must consist of a single Apply node
    if (itrs[0].kind() == TK_APPLY) {
      Apply range_iterator = Apply(itrs[0]);
      if (range_iterator.callee().kind() == TK_VAR) {
        Var var = Var(range_iterator.callee());
        if (var.name().name() == "range") {
          return emitForRange(
              stmt.range(), targets[0], range_iterator.inputs(), body);
        }
      }
    }

    // it isn't a range(<expr>) loop, treat it as a sugared value that maybe can
    // be unrolled
>>>>>>> 2e370043
    auto sv = emitSugaredExpr(itrs[0], 1);

    // We will get IterableTree for builtinFunctions zip() and enumerate(),
    // RangeValue for range(), and SimpleValue for types like List, Tensor, Dict.
    auto range_val = std::dynamic_pointer_cast<RangeValue>(sv);
    auto siv = std::dynamic_pointer_cast<SimpleValue>(sv);
    auto iterable_tree = std::dynamic_pointer_cast<IterableTree>(sv);

    if ((siv && (siv->getValue()->type()->kind() == TypeKind::ListType
        || siv->getValue()->type()->isSubtypeOf(TensorType::get()))
        ) || range_val) {
      emitLoopCommon(stmt.range(), body, sv, targets, {}, sv->len(stmt.range(), method)); 
      return;
    }
    if (iterable_tree) {
      // if it's a iterable tree, we get the base iterables that consists of SimpleValue or RangeValue,
      // and then calculate the minimum length of all the base iterables to be max_trip_count_val
      std::vector<SugaredValuePtr> base_iters = iterable_tree->get_base_iterables();
      std::vector<Value*> lengths;
      lengths.reserve(base_iters.size());
      for (const SugaredValuePtr& base_iter: base_iters) {
        lengths.emplace_back(base_iter->len(stmt.range(), method));
      }
      Node* list_node = graph->insertNode(graph->create(prim::ListConstruct, 1)->setSourceRange(stmt.range()));
      Value* list_lengths = list_node->output()->setType(ListType::ofInts());
      for(auto length: lengths) {
        list_node->addInput(length);
      }
      Value* max_trip_count_val = graph->insert(prim::min, {list_lengths}, {}, stmt.range());
      emitLoopCommon(stmt.range(), body, iterable_tree, targets, {}, max_trip_count_val);
      return;
    }

    // Emit or unroll the loop for Tuple or ModuleList, we choose to unroll or emit
    // each subelemnt for each iteration separately. This is because for ModuleList,
    // each module inside the list may be different types, so FOR .. in ModuleList
    // essentially should emit different stmts for each iteration, which we shouldn't
    // emit the prim::Loop node for it, the same rule applies for the Tuple case.
    if (targets[0].kind() != TK_VAR) {
      throw ErrorReport(targets[0])
          << "unexpected expression in variable initialization of for loop";
    }
    auto target = Var(targets[0]).name();
    auto instances = sv->asTuple(stmt.range(), method);
    const std::string& target_name = targets[0].name();
    pushFrame(environment_stack->block());
    for (const auto& inst : instances) {
      environment_stack->setSugaredVar(itrs[0].range(), target_name, inst);
      emitStatements(body);
    }

    for (const auto& n : environment_stack->definedVariables()) {
      if (environment_stack->findInParentFrame(n)) {
        environment_stack->next->setVar(
            stmt.range(), n, environment_stack->getVar(n, stmt.range()));
      }
    }
    popFrame();
  }

  void emitWhile(const While& stmt) {
    auto cond = stmt.cond();
    emitLoopCommon(stmt.range(), stmt.body(), {}, {}, cond, nullptr);
  }

  // Currently we do not support assigning exceptions to variables,
  // a = Exception("hi")
  // raise a
  //
  // We ignore the expression following raise
  //
  // NYI: add exception logic to control-flow nodes
  // if True:
  //   a = 1
  // else
  //   raise Exception("Hi")
  // print(a)
  void emitRaise(const SourceRange& loc) {
    const std::string exception = "Exception";
    auto string_input = insertConstant(*graph, exception, nullptr, loc);
    graph->insert(prim::RaiseException, {string_input}, {}, loc);
  }

  void emitAssert(const Assert& stmt) {
    Value* cond_value = emitCond(stmt.test());
    Node* n = graph->insertNode(create(prim::If, stmt.range(), 0));

    n->addInput(cond_value);
    /* true_block =*/n->addBlock();
    auto* false_block = n->addBlock();

    // if assert test is false throw exception
    pushFrame(false_block);
    WithInsertPoint guard(false_block);
    emitRaise(stmt.range());
    popFrame();
  }

  // Validate that the `lhs` Expr's in an assignment statement are valid. That
  // is:
  //
  // 1) All lhs Expr's are either Var, Tuple or Starred nodes
  // 2) There is at most one Starred node in the lhs Expr
  // 3) A Starred node can only appear when there is another non-Starred lhs
  //    Expr. Concretely this means that `*abc = func()` is illegal. Unpacking
  //    all outputs into a tuple is covered by `abc = func()`.
  bool calcNumStarredUnpack(const List<Expr>& lhs, const SourceRange& r) {
    size_t num_normal_assign = 0;
    size_t num_starred = 0;
    for (const auto& assignee : lhs) {
      if (assignee.kind() == TK_VAR || assignee.kind() == TK_SUBSCRIPT
          || assignee.kind() == TK_TUPLE_LITERAL) {
        num_normal_assign++;
      } else if (assignee.kind() == TK_STARRED) {
        num_starred++;
      } else {
        throw ErrorReport(assignee) << "lhs of assignment must be a variable, "
                                    << "subscript, or starred expression.";
      }
    }

    if (num_starred > 1) {
      throw ErrorReport(r)
          << "Only one starred expression is allowed on the lhs.";
    }

    if (num_starred > 0 && num_normal_assign == 0) {
      throw ErrorReport(r) << "A Starred expression may only appear on the "
                           << "lhs within the presence of another non-starred"
                           << " expression.";
    }

    return num_starred;
  }

  // Get the appropriate builtin op for this augmented assignment
  // If the RHS is a tensor, return the corresponding ATen in-place op
  // If it's a list of scalars, then return the corresponding list augment op
  Symbol getAugOp(const AugAssign& stmt, bool isTensor) {
    switch (stmt.aug_op()) {
      case '+':
        return isTensor ? aten::add_ : aten::add;
      case '-':
        return isTensor ? aten::sub_ : aten::sub;
      case '/':
        return isTensor ? aten::div_ : aten::div;
      case '*':
        return isTensor ? aten::mul_ : aten::mul;
      default:
        throw ErrorReport(stmt)
            << "Unknown augmented assignment: " << kindToString(stmt.aug_op());
    }
  }

  // Emit nodes for augmented assignments like `+=`
  void emitAugAssignment(const AugAssign& stmt) {
    switch (stmt.lhs().kind()) {
      case TK_VAR: {
        emitAugAssignmentToVar(stmt);
      } break;
      case '.': {
        emitAugAssignmentToSelectVar(stmt);
      } break;
      case TK_SUBSCRIPT: {
        emitAugAssignmentToSubscript(stmt);
      } break;
      default:
        throw ErrorReport(stmt.lhs())
            << "unexpected expression on "
            << "left-hand side of augmented assignment.";
    }
  }

  // This will be called when there is a class param or module buffer
  // mutation which make the LHS of the expr be a select expression
  //
  // Example like:
  // class A(Module):
  //  def __init__():
  //    self.register_buffer("running_var", torch.zeros(1))
  //
  //  def forward():
  //    self.num_batches += 1
  //
  // In this case we will only consider the scenario that the module
  // buffer type is a tensor, and we emit the corresponding tensor
  // in place op, and throw error for other unsupported types
  void emitAugAssignmentToSelectVar(const AugAssign& stmt) {
    const auto lhs = Select(stmt.lhs());
    const auto lhsSugaredVar =
        environment_stack->getSugaredVar(Var(lhs.value()).name());
    const auto lhsValue =
        lhsSugaredVar->attr(lhs.range(), method, lhs.selector().name())
            ->asValue(lhs.range(), method);
    if (lhsValue->type()->isSubtypeOf(TensorType::get())) {
      // for module parameter/buffer assignment, only consider tensor types,
      // emit the corresponding in-place op
      const auto rhs = NamedValue(stmt.rhs().range(), emitExpr(stmt.rhs()));
      const auto self = NamedValue(stmt.lhs().range(), "self", lhsValue);
      emitBuiltinCall(
          stmt.range(),
          *method.graph(),
          getAugOp(stmt, /*isTensor=*/true),
          self,
          {rhs},
          {},
          /*required=*/true);

    } else {
      throw ErrorReport(stmt.lhs())
          << "left-hand side of augmented assignment to module "
          << "parameters/buffers can only be tensor types";
    }
  }

  void emitAugAssignmentToVar(const AugAssign& stmt) {
    const auto lhs = Var(stmt.lhs());
    const auto lhsValue = environment_stack->getSugaredVar(lhs.name())
                              ->asValue(lhs.range(), method);
    if (lhsValue->type()->isSubtypeOf(TensorType::get())) {
      // for tensors, emit the corresponding in-place op
      const auto rhs = NamedValue(stmt.rhs().range(), emitExpr(stmt.rhs()));
      const auto self = NamedValue(stmt.lhs().range(), "self", lhsValue);
      const auto output = emitBuiltinCall(
          stmt.range(),
          *method.graph(),
          getAugOp(stmt, /*isTensor=*/true),
          self,
          {rhs},
          {},
          /*required=*/true);

      environment_stack->setVar(lhs.range(), lhs.name().name(), output);
    } else {
      // for primitive types, desugar into a simple assignment
      //   e.g. foo += 1 becomes foo.2 = foo + 1
      Ident lhs = Var(stmt.lhs()).name();
      Expr expr = BinOp::create(
          stmt.range(),
          stmt.aug_op(),
          Var::create(lhs.range(), lhs),
          stmt.rhs());
      environment_stack->setVar(lhs.range(), lhs.name(), emitExpr(expr));
    }
  }

  void emitAugAssignmentToSubscript(const AugAssign& stmt) {
    // Process the base list value
    const auto lhs = Subscript(stmt.lhs());
    const auto sliceable = emitExpr(lhs.value());

    if (sliceable->type()->isSubtypeOf(TensorType::get())) {
      // If it's a tensor, just fully evaluate the subscript operation and emit
      // an in-place assignment
      std::vector<Value*> tensorIndices;
      Value* sliced;
      std::tie(sliced, tensorIndices) = emitIntAndSliceIndexing(
          lhs.range(), sliceable, lhs.subscript_exprs());

      const auto slicedArg = NamedValue(stmt.lhs().range(), "self", sliced);
      const auto rhs = NamedValue(stmt.rhs().range(), emitExpr(stmt.rhs()));
      if (tensorIndices.size() == 0) {
        // Common case: we only tried to index with int and slices. Emit the
        // correct augmented assignment op to the sliced value
        emitBuiltinCall(
            stmt.range(),
            *method.graph(),
            getAugOp(stmt, /*isTensor=*/true),
            slicedArg,
            {rhs},
            {},
            /*required=*/true);
      } else {
        // Special case: we tried to do "advanced indexing". Lower this expr
        // into `index` and `index_put_` ops with tensordices of Tensor?[]
        const auto indices = graph
                                 ->insertNode(graph->createList(
                                     OptionalType::ofTensor(), tensorIndices))
                                 ->output();
        const auto indexed =
            graph->insert(aten::index, {slicedArg, indices}, {}, stmt.range());
        const auto augmented = emitBuiltinCall(
            stmt.range(),
            *method.graph(),
            getAugOp(stmt, /*isTensor=*/true),
            indexed,
            {rhs},
            {},
            /*required=*/true);
        graph->insert(
            aten::index_put_,
            {slicedArg, indices, augmented},
            {},
            stmt.range());
      }
    } else {
      // Otherwise, it should be a list.  Lower this expression into:
      //     list.set_item(get_item(idx).add_(value))
      // similar to how Python handles things.
      const auto listType = sliceable->type()->cast<ListType>();
      AT_ASSERT(listType != nullptr);

      bool isTensorList =
          listType->getElementType()->isSubtypeOf(TensorType::get());

      // Get the idx to augment
      const auto subscriptExprs = lhs.subscript_exprs();
      if (subscriptExprs.size() != 1) {
        throw ErrorReport(subscriptExprs)
            << "Sliced expression not yet supported for"
            << " subscripted list augmented assignment. "
            << "File a bug if you want this.";
      }
      const auto idxValue = emitExpr(subscriptExprs[0]);

      const auto listArg = NamedValue(lhs.value().range(), "list", sliceable);
      const auto idxArg = NamedValue(subscriptExprs.range(), "idx", idxValue);
      const auto valueArg =
          NamedValue(stmt.rhs().range(), "value", emitExpr(stmt.rhs()));

      const auto getItem =
          graph->insert(aten::select, {listArg, idxArg}, {}, stmt.range());
      const auto augmentedItem = graph->insert(
          getAugOp(stmt, isTensorList), {getItem, valueArg}, {}, stmt.range());
      graph->insert(
          aten::_set_item, {listArg, idxArg, augmentedItem}, {}, stmt.range());
    }
  }

  // Emit mutating assignments like `foo[0] = bar`
  void emitSubscriptAssign(
      const SourceRange& stmtRange,
      const Subscript& lhs,
      const Expr& rhs) {
    emitSubscriptAssign(stmtRange, lhs, NamedValue(rhs.range(), emitExpr(rhs)));
  }

  void emitSubscriptAssign(
      const SourceRange& stmtRange,
      const Subscript& lhs,
      const NamedValue& rhs) {
    // First check the base value.
    auto sliceable = emitExpr(lhs.value());

    // If it's a tensor, copy the RHS data into it
    if (sliceable->type()->isSubtypeOf(TensorType::get())) {
      std::vector<Value*> tensorIndices;
      Value* sliced;
      // Handle multi-dimensional slicing: first emit int/slice indexing
      // TODO: the Python equivalent code has special-cased copy_to
      // broadcasting to match NumPy semantics (see PR#4853). We can't
      // replicate that without knowing the size of the Tensor; so really that
      // code should be moved into the aten function
      std::tie(sliced, tensorIndices) = emitIntAndSliceIndexing(
          lhs.range(), sliceable, lhs.subscript_exprs());

      const auto slicedArg = NamedValue(lhs.range(), sliced);
      if (tensorIndices.size() == 0) {
        // Common case: we only tried to index with int and slices. Copy the
        // RHS into the resulting tensor.
        graph->insert(aten::copy_, {slicedArg, rhs}, {}, stmtRange);
      } else {
        // Special case: we tried to do "advanced indexing" with a tensor.
        // Dispatch to `aten::index_put_` with tensorindices of Tensor?[]
        const auto indices = graph
                                 ->insertNode(graph->createList(
                                     OptionalType::ofTensor(), tensorIndices))
                                 ->output();

        graph->insert(
            aten::index_put_, {slicedArg, indices, rhs}, {}, stmtRange);
      }

      // Otherwise, this is a list. Dispatch to aten::_set_item to both select
      // and assign
    } else {
      const auto subscript = lhs.subscript_exprs();
      if (subscript.size() != 1 || subscript[0].kind() == TK_SLICE_EXPR) {
        throw ErrorReport(subscript)
            << "Sliced expression not yet supported for"
            << " subscripted list assignment. "
            << "File a bug if you want this.";
      }

      std::vector<NamedValue> args;
      args.emplace_back(lhs.value().range(), "list", sliceable);
      args.emplace_back(
          lhs.subscript_exprs().range(), "idx", emitExpr(subscript[0]));
      args.push_back(rhs);

      graph->insert(aten::_set_item, args, {}, stmtRange);
    }
  }

  void emitTupleAssign(const TupleLiteral& tl, const Expr& rhs) {
    size_t n_binders = tl.inputs().size();
    bool starred_unpack = calcNumStarredUnpack(tl.inputs(), tl.range());
    if (starred_unpack)
      n_binders--;
    auto output = emitSugaredExpr(rhs, n_binders);
    emitTupleAssign(tl, output, rhs.range(), n_binders, starred_unpack);
  }

  void emitTupleAssign(const TupleLiteral& tl, const SugaredValuePtr& rhs_output,
                       const SourceRange& rhs_loc, size_t n_binders, bool starred_unpack) {
    auto outputs = rhs_output->asTuple(
        rhs_loc,
        method,
        starred_unpack ? c10::nullopt : c10::optional<size_t>{n_binders});
    if (outputs.size() < n_binders) {
      throw ErrorReport(tl)
          << "need " << (starred_unpack ? "at least " : "") << n_binders
          << " values to unpack but found only " << outputs.size();
    }
    if (outputs.size() > n_binders && !starred_unpack) {
      throw ErrorReport(tl) << "too many values to unpack: need " << n_binders
                            << " but found " << outputs.size();
    }

    emitExprsAssign(tl.inputs(), outputs, rhs_loc, n_binders);
  }

  void emitExprsAssign(const List<Expr>& tl_inputs, const at::ArrayRef<SugaredValuePtr> outputs,
                       const SourceRange& rhs_loc, size_t n_binders) {
    int i = 0;
    for (auto assignee : tl_inputs) {
      switch (assignee.kind()) {
        case TK_SUBSCRIPT:
          emitSubscriptAssign(
              rhs_loc,
              Subscript(assignee),
              NamedValue(
                  rhs_loc, outputs.at(i)->asValue(rhs_loc, method)));
          i++;
          break;
        case TK_VAR:
          environment_stack->setSugaredVar(
              assignee.range(), Var(assignee).name().name(), outputs.at(i));
          i++;
          break;
        case TK_STARRED: {
          auto var = Starred(assignee).expr();
          if (var.kind() != TK_VAR) {
            throw ErrorReport(var)
                << "Cannot pack a tuple into a non-variable.";
          }
          size_t n_matched = outputs.size() - n_binders;
          ArrayRef<std::shared_ptr<SugaredValue>> outputs_ref = outputs;
          auto values = fmap(
              outputs_ref.slice(i, n_matched),
              [&](const std::shared_ptr<SugaredValue>& v) {
                return v->asValue(assignee.range(), method);
              });
          auto tup = graph->insertNode(graph->createTuple(values))->output();
          environment_stack->setVar(var.range(), Var(var).name().name(), tup);
          i += n_matched;
        } break;
        case TK_TUPLE_LITERAL: {
          // recursively emit tuple assignments
          TupleLiteral sub_tl = TupleLiteral(assignee);
          size_t sub_n_binders = sub_tl.inputs().size();
          bool sub_starred_unpack = calcNumStarredUnpack(sub_tl.inputs(), sub_tl.range());
          if (sub_starred_unpack)
            sub_n_binders--;
          emitTupleAssign(sub_tl, outputs.at(i), rhs_loc, sub_n_binders, sub_starred_unpack);
          i ++;
        } break;
        default:
          throw ErrorReport(assignee)
              << "unexpected expression on the left-hand side";
      }
    }
  }

  void emitAssignment(const Assign& stmt) {
    switch (stmt.lhs().kind()) {
      case TK_VAR: {
        auto v = Var(stmt.lhs());
        TypePtr type = nullptr;
        if (stmt.type().present()) {
          type = typeParser_.parseTypeFromExpr(stmt.type().get());
        }
        environment_stack->setSugaredVar(
            v.range(), v.name().name(), emitSugaredExpr(stmt.rhs(), 1, type));
      } break;
      case TK_TUPLE_LITERAL:
        emitTupleAssign(TupleLiteral(stmt.lhs()), stmt.rhs());
        break;
      case '.':
        emitSelectAssign(stmt);
        break;
      case TK_SUBSCRIPT:
        emitSubscriptAssign(stmt.range(), Subscript(stmt.lhs()), stmt.rhs());
        break;
      default:
        throw ErrorReport(stmt.lhs())
            << "unexpected expression on left-hand side of assignment.";
    }
  }

  void emitSelectAssign(const Assign& stmt) {
    const auto lhs = Select(stmt.lhs());
    const auto basename = Var(lhs.value()).name();
    const auto rhsValue =
        emitSugaredExpr(stmt.rhs(), 1)->asValue(stmt.rhs().range(), method);
    auto userObject = environment_stack->getSugaredVar(basename);
    userObject->setAttr(stmt.range(), method, lhs.selector().name(), rhsValue);
  }

  NodeKind getNodeKind(int kind, int ninputs) {
    switch (kind) {
      case '+':
        return aten::add;
      case '-':
        return aten::sub;
      case TK_UNARY_MINUS:
        return aten::neg;
      case '*':
        return aten::mul;
      case TK_POW:
        return aten::pow;
      case '@':
        return aten::matmul;
      case TK_STARRED:
        return prim::Starred;
      case '/':
        return aten::div;
      case '%':
        return aten::remainder;
      case TK_NE:
        return aten::ne;
      case TK_EQ:
        return aten::eq;
      case '<':
        return aten::lt;
      case '>':
        return aten::gt;
      case TK_LE:
        return aten::le;
      case TK_GE:
        return aten::ge;
      case TK_AND:
        return aten::__and__;
      case TK_OR:
        return aten::__or__;
      case TK_IS:
        return aten::__is__;
      case TK_ISNOT:
        return aten::__isnot__;
      case TK_NOT:
        return aten::__not__;
      case TK_FLOOR_DIV:
        return aten::floordiv;
      case '&':
        return aten::__and__;
      case '|':
        return aten::__or__;
      case '^':
        return aten::__xor__;
      case TK_IN:
        return aten::__contains__;
      default:
        throw std::runtime_error("unknown kind " + std::to_string(kind));
    }
  }

  std::string getOperatorOverload(int kind, int ninputs) {
    switch (kind) {
      case '+':
        return "__add__";
      case '-':
        return "__sub__";
      case TK_UNARY_MINUS:
        return "__neg__";
      case '*':
        return "__mul__";
      case TK_POW:
        return "__pow__";
      case '/':
        return "__truediv__";
      case '%':
        return "__mod__";
      case TK_NE:
        return "__ne__";
      case TK_EQ:
        return "__eq__";
      case '<':
        return "__lt__";
      case '>':
        return "__gt__";
      case TK_LE:
        return "__le__";
      case TK_GE:
        return "__ge__";
      case '&':
        return "__and__";
      case '|':
        return "__or__";
      case '^':
        return "__xor__";
      case TK_IN:
        return "__contains__";
      default:
        throw std::runtime_error("unknown kind " + std::to_string(kind));
    }
  }

  std::vector<NamedValue> getNamedValues(
      const TreeList& trees,
      bool maybe_unpack) {
    std::vector<NamedValue> values;
    for (const auto& tree : trees) {
      if (maybe_unpack && tree->kind() == TK_STARRED) {
        auto starred = Starred(tree);
        auto entries = emitSugaredExpr(starred.expr(), 1)
                           ->asTuple(starred.range(), method);
        for (const auto& entry : entries) {
          values.emplace_back(
              tree->range(), entry->asValue(starred.range(), method));
        }
      } else {
        values.emplace_back(tree->range(), emitExpr(Expr(tree)));
      }
    }
    return values;
  }
  std::vector<NamedValue> getNamedValues(
      const List<Expr>& trees,
      bool maybe_unpack) {
    return getNamedValues(trees.tree()->trees(), maybe_unpack);
  }

  std::vector<Value*> getValues(const TreeList& trees, bool maybe_unpack) {
    return toValues(*graph, getNamedValues(trees, maybe_unpack));
  }
  std::vector<Value*> getValues(const List<Expr>& trees, bool maybe_unpack) {
    return getValues(trees.tree()->trees(), maybe_unpack);
  }

  std::vector<NamedValue> emitAttributes(const List<Attribute>& attributes) {
    return fmap(attributes, [&](const Attribute& attr) {
      return NamedValue(
          attr.range(), attr.name().name(), emitExpr(attr.value()));
    });
  }

  void checkApplyExpr(
      Apply& apply,
      SourceRange& loc,
      size_t expected_inputs = 2) {
    if (apply.inputs().size() != expected_inputs) {
      throw ErrorReport(loc)
          << Var(apply.callee()).name().name() << " expected exactly "
          << expected_inputs << " arguments but found "
          << apply.inputs().size();
    }
    if (apply.attributes().size() > 0) {
      throw ErrorReport(loc)
          << Var(apply.callee()).name().name() << " takes no keyword arguments";
    }
  }

  std::shared_ptr<SugaredValue> emitApplyExpr(Apply& apply, size_t n_binders) {
    auto sv = emitSugaredExpr(apply.callee(), 1);
    auto loc = apply.callee().range();
    if (auto fork_value = dynamic_cast<ForkValue*>(sv.get())) {
      auto& trees = apply.inputs().tree()->trees();
      if (trees.size() < 1) {
        throw ErrorReport(loc) << "Expected at least one argument to fork()";
      }
      auto forked = emitSugaredExpr(Expr(trees[0]), 1);
      TreeList sliced_trees(trees.begin() + 1, trees.end());
      auto inputs = getNamedValues(sliced_trees, true);
      auto attributes = emitAttributes(apply.attributes());
      return emitForkExpr(loc, forked, inputs, attributes);
    } else if (auto annotate_value = dynamic_cast<AnnotateValue*>(sv.get())) {
      checkApplyExpr(apply, loc);
      TypePtr type = typeParser_.parseTypeFromExpr(apply.inputs()[0]);
      Value* expr = tryConvertToType(
          apply.range(),
          *graph,
          type,
          emitExpr(apply.inputs()[1], type),
          /*allow_conversions=*/true);

      // This is to ensure even if user forgets to call annotate None with the
      // Optional wrapper type, we still generate the correct value with the
      // Optional type. e.g. it makes annoate(Tensor, None) to behave the same
      // with annotate(Optional[Tensor], None). It also maintains the backward
      // compatibility of exported model on Optional undefined tensor/None
      auto opt_type = expr->type()->cast<OptionalType>();
      bool forget_opt_annotate =
          opt_type && *opt_type->getElementType() == *type;

      if (!forget_opt_annotate && !expr->type()->isSubtypeOf(type)) {
        throw ErrorReport(apply.inputs())
            << "expected an expression of type " << type->python_str()
            << " but found " << expr->type()->python_str();
      }
      return std::make_shared<SimpleValue>(expr);
    } else if (auto getattr = dynamic_cast<GetAttrValue*>(sv.get())) {
      checkApplyExpr(apply, loc);
      auto obj = emitSugaredExpr(apply.inputs()[0], 1);
      auto selector = apply.inputs()[1];
      if (selector.kind() != TK_STRINGLITERAL) {
        throw ErrorReport(loc)
            << "getattr's second argument must be a string literal";
      }
      const std::string& name = StringLiteral(selector).text();
      return obj->attr(apply.range(), method, name);
    } else if (
        auto uninitialized_value =
            dynamic_cast<UninitializedValue*>(sv.get())) {
      checkApplyExpr(apply, loc, 1);
      TypePtr type = typeParser_.parseTypeFromExpr(apply.inputs()[0]);
      auto out = graph->insertNode(graph->createUninitialized(type))
                     ->setSourceRange(loc);
      return std::make_shared<SimpleValue>(out->output());
    } else if (auto isinstance = dynamic_cast<IsInstanceValue*>(sv.get())) {
      // NOTE: for `isinstance` builtin call in JIT, we only check the static
      // types on the inputs to evaluate, and insert the corresponding constant
      // node
      std::function<bool(Expr, Expr)> isInstanceCheck = [&](Expr obj,
                                                            Expr classinfo) {
        if (classinfo.kind() == TK_TUPLE_LITERAL) {
          // handle the case for recursive tuple classinfo
          // return true if obj is an instance of any of the types
          for (Expr e : TupleLiteral(classinfo).inputs()) {
            if (isInstanceCheck(obj, e)) {
              return true;
            }
          }
          return false;
        }
        auto type_name = typeParser_.parseBaseTypeName(classinfo);
        if (!type_name) {
          throw ErrorReport(classinfo.range())
              << "type must be a type identifier";
        }
        auto val = emitExpr(obj);
        // Special casing for list and tuple since isinstance(x, list) and
        // isinstance(x, tuple) does not accept List[int] / Tuple[int] like
        // subscript type annotation in python
        if (*type_name == "list" && val->type()->cast<ListType>()) {
          return true;
        } else if (*type_name == "tuple" && val->type()->cast<TupleType>()) {
          return true;
        } else if (val->type()->cast<OptionalType>()) {
          throw ErrorReport(loc)
              << "Optional isinstance check is not supported, "
              << "consider use is/isnot None instead";
        } else {
          TypePtr type = typeParser_.parseTypeFromExpr(classinfo);
          if (val->type()->isSubtypeOf(type)) {
            return true;
          }
        }
        return false;
      };
      checkApplyExpr(apply, loc);
      bool is_instance_val =
          isInstanceCheck(apply.inputs()[0], apply.inputs()[1]);
      return std::make_shared<SimpleValue>(
          graph->insertConstant(is_instance_val, nullptr, loc));
    } else if (auto classNew = dynamic_cast<ClassNewMethod*>(sv.get())) {
      if (apply.inputs().size() != 1) {
        throw ErrorReport(loc) << "Only one argument to __new__ allowed";
      }
      auto arg = emitSugaredExpr(apply.inputs()[0], 1);
      auto class_arg = dynamic_cast<ClassValue*>(arg.get());
      if (!class_arg) {
        throw ErrorReport(loc)
            << "Expected class value as argument to __new__, got "
            << arg->kind() << " instead";
      }
      if (class_arg->type_ != classNew->type_) {
        throw ErrorReport(loc)
            << "Argument to __new__() must match the class "
            << "you are calling __new__() on. "
            << "Got: " << class_arg->type_->python_str()
            << ", expected: " << classNew->type_->python_str();
      }

      return classNew->createObject(apply.range(), method);
    } else if (auto iterable = std::dynamic_pointer_cast<IterableValue>(sv)) {
      return emitIterableTree(loc, apply.inputs(), iterable);
    } else {
      auto inputs = getNamedValues(apply.inputs(), true);
      auto attributes = emitAttributes(apply.attributes());
      return sv->call(loc, method, inputs, attributes, n_binders);
    }
  }

  BoolInfo findRefinements(const TreeRef& tree) {
    switch (tree->kind()) {
      case TK_IS:
      case TK_ISNOT: {
        const auto& inputs = tree->trees();
        if (inputs.at(0)->kind() == TK_VAR && inputs.at(1)->kind() == TK_NONE) {
          const std::string& var_name = Var(inputs[0]).name().name();
          Refinements true_info, false_info;
          auto type =
              environment_stack->getVar(var_name, inputs[0]->range())->type();
          if (auto opt_type = type->cast<OptionalType>()) {
            false_info.setRefinement(
                var_name,
                TypeAndRange(opt_type->getElementType(), &tree->range()));
            true_info.setRefinement(
                var_name, TypeAndRange(NoneType::get(), &tree->range()));
          }
          if (tree->kind() == TK_IS) {
            return BoolInfo(true_info, false_info);
          } else {
            return BoolInfo(false_info, true_info);
          }
        }
      } break;
      case TK_NOT: {
        const auto& inputs = tree->trees();
        auto bool_info = findRefinements(inputs[0]);
        return BoolInfo(
            bool_info.false_refinements_, bool_info.true_refinements_);
      }
      case TK_OR:
      case TK_AND: {
        const auto& inputs = tree->trees();
        auto first = findRefinements(inputs[0]);
        auto second = findRefinements(inputs[1]);
        if (tree->kind() == TK_OR) {
          return *first.mergeOr(second);
        } else {
          return *first.mergeAnd(second);
        }
      }
    }
    return BoolInfo();
  }

  Value* emitExpr(const Expr& tree, const TypePtr& type_hint = nullptr) {
    return emitSugaredExpr(tree, 1, type_hint)->asValue(tree.range(), method);
  }

  NodeKind reverseComparision(NodeKind kind) {
    if (kind == aten::lt) {
      return aten::gt;
    } else if (kind == aten::le) {
      return aten::ge;
    } else if (kind == aten::gt) {
      return aten::lt;
    } else if (kind == aten::ge) {
      return aten::le;
    }
    throw std::runtime_error(
        "reverseComparision: unsupported NodeKind. File a bug");
  }

  // any expression that can produce a SugaredValue is handled here
  // expressions that only return a single Value* are handled in emitSimpleExpr
  // type_hint is set if there is a type that this value is expected to be
  // e.g. a : List[int] = []
  // or a = torch.jit.annotate(List[int], [])
  // the caller is responsible for checking that the result matches type_hint
  // emitSugaredExpr is free to ignore it.
  std::shared_ptr<SugaredValue> emitSugaredExpr(
      const Expr& tree,
      size_t n_binders,
      const TypePtr& type_hint = nullptr) {
    switch (tree.kind()) {
      case TK_VAR:
        return environment_stack->getSugaredVar(Var(tree).name());
      case '.': {
        auto select = Select(tree);
        auto sv = emitSugaredExpr(select.value(), 1);
        return sv->attr(select.range(), method, select.selector().name());
      }
      case TK_APPLY: {
        auto apply = Apply(tree);
        return emitApplyExpr(apply, n_binders);
      } break;
      default:
        return std::make_shared<SimpleValue>(emitSimpleExpr(tree, type_hint));
    }
  }

  Value* emitNegate(const TreeRef& tree) {
    const auto& inputs = tree->trees();
    auto named_values = getNamedValues(inputs, /*maybe_unpack=*/false);
    auto neg_val =
        asSimple(makeMagic(
                     "__neg__",
                     std::make_shared<BuiltinFunction>(aten::neg, at::nullopt))
                     ->call(tree->range(), method, named_values, {}, 0));

    // if we emitted a aten::neg and not some other overloaded function,
    // then try to constantfold
    if (neg_val->node()->kind() != aten::neg) {
      return neg_val;
    }
    auto maybe_constant_input = toIValue(neg_val->node()->input());
    if (!maybe_constant_input) {
      return neg_val;
    }
    auto op = getOperation(neg_val->node());
    Stack stack;
    stack.push_back(*maybe_constant_input);
    op(stack);
    AT_ASSERT(stack.size() == 1);
    return graph->insertConstant(stack[0], nullptr, tree->range());
  }

  // We construct the iterable tree here using the IterableTree SugaredValue,
  // The tree consists of SimpleValue, RangeValue or IterableValue:
  // For SimpleValues(List, Dict, etc) or RangeValue. We will make them as tree leaves
  // since we could get the loop information from len() and get_item().
  // For IterableValue like zip(), enumerate(), we can model them as a combination of
  // leaves, and we emit a IterableTree value to record the tree information
  SugaredValuePtr emitIterableTree(
      SourceRange& loc,
      const List<Expr>& inputs,
      const std::shared_ptr<IterableValue>& iterable) {
      std::shared_ptr<IterableTree> iterable_tree = nullptr;
      size_t input_size = inputs.size();
      if (iterable->symbol_ == prim::enumerate) {
        // enumerate(x) can be rewrite as subtrees: (range(0, math.inf), x)
        Value* start_index = nullptr;
        if (input_size == 0) {
          throw ErrorReport(loc) << "enumerate expected at least 1 arguments, got 0";
        }

        if (input_size == 2) {
          start_index = emitSugaredExpr(inputs[1], 1)->asValue(loc, method);
        }
        
        if (input_size > 2) {
          throw ErrorReport(loc)
            << "enumerate expected at most 2 arguments, got " << input_size;
        }
        std::vector<Value*> range_inputs;
        if (start_index != nullptr) {
          range_inputs.emplace_back(start_index);
        }
        Value* end = materializeConstant(
          std::numeric_limits<int64_t>::max(),
          *graph,
          loc,
          integral_constants);
        range_inputs.emplace_back(end);
        SugaredValuePtr range_sv = std::make_shared<RangeValue>(loc, method, range_inputs);
        SugaredValuePtr expr_sv = emitSugaredExpr(inputs[0], 1);
        iterable_tree = std::make_shared<IterableTree>(std::vector<SugaredValuePtr>({range_sv, expr_sv}));
      } else if (iterable->symbol_ == prim::zip) {
        // zip(x, y) can be rewrite as subtrees: (x, y)
        if (inputs.size() == 0) {
          throw ErrorReport(loc) << "zip expected at least 1 arguments, got 0";
        }
        iterable_tree = std::make_shared<IterableTree>();
        for(Expr expr: inputs) {
          auto expr_sv = emitSugaredExpr(expr, 1);
          iterable_tree->addChild(expr_sv);
        }
      }
      return iterable_tree;
  }

  std::shared_ptr<SugaredValue> emitForkExpr(
      SourceRange loc,
      const std::shared_ptr<SugaredValue>& forked,
      at::ArrayRef<NamedValue> inputs,
      at::ArrayRef<NamedValue> attributes) {
    auto g = method.graph();
    Node* fork_node;
    TypePtr out_type;

    fork_node = g->insertNode(method.graph()->create(prim::forkClosure, 1))
                    ->setSourceRange(loc);

    // We create a fork by emitting a closure and setting the closure output
    // into the fork input. If a closure doesn't already exist, we create one.
    {
      WithInsertPoint insert(fork_node);
      if (ClosureValue* sv = dynamic_cast<ClosureValue*>(forked.get())) {
        Value* closure_output = sv->asValue(loc, method);
        Block* closure_block = closure_output->node()->blocks().at(0);
        TORCH_INTERNAL_ASSERT(closure_block->outputs().size() == 1);
        out_type = closure_block->outputs().at(0)->type();
        fork_node->addInput(closure_output);
      } else {
        auto emit_closure_body = [&](Block* closure_block) {
          auto fn_sugared_output =
              forked->call(loc, method, inputs, attributes, 1);
          auto fn_simple_output = fn_sugared_output->asValue(loc, method);
          closure_block->registerOutput(fn_simple_output);
          out_type = fn_simple_output->type();
        };
        auto closure_value = emitClosure(emit_closure_body);
        fork_node->addInput(closure_value->asValue(loc, method));
      }
    }
    Value* node_output =
        fork_node->output()->setType(FutureType::create(out_type));
    return std::make_shared<SimpleValue>(node_output);
  }

  Value* emitSimpleExpr(
      const TreeRef& tree,
      const TypePtr& type_hint = nullptr) {
    switch (tree->kind()) {
      case TK_IS:
      case TK_ISNOT:
      case TK_FLOOR_DIV:
      case '@': {
        const auto& inputs = tree->trees();
        auto kind = getNodeKind(tree->kind(), inputs.size());
        auto named_values = getNamedValues(inputs, /*maybe_unpack=*/false);
        return emitBuiltinCall(
            tree->range(),
            *method.graph(),
            kind,
            c10::nullopt,
            named_values,
            {},
            /*required=*/true);
      }
      case TK_IN:
      case TK_POW:
      case TK_NE:
      case TK_EQ:
      case '<':
      case '>':
      case TK_LE:
      case TK_GE:
      case '*':
      case '/':
      case '+':
      case '-':
      case '%':
      case '&':
      case '|':
      case '^': {
        const auto& inputs = tree->trees();
        auto kind = getNodeKind(tree->kind(), inputs.size());
        auto overload = getOperatorOverload(tree->kind(), inputs.size());
        auto named_values = getNamedValues(inputs, /*maybe_unpack=*/false);

        if (tree->kind() == TK_IN) {
          // For `in` the arguments are in reverse order (the object being
          // checked is second)
          std::iter_swap(named_values.begin() + 0, named_values.begin() + 1);
        }

        return asSimple(
            makeMagic(
                overload,
                std::make_shared<BuiltinFunction>(kind, at::nullopt))
                ->call(tree->range(), method, named_values, {}, 0));
      }
      case TK_NOT: {
        Value* input = emitCond(Expr(tree->trees()[0]));
        return emitBuiltinCall(
            tree->range(),
            *method.graph(),
            aten::__not__,
            c10::nullopt,
            {input},
            {},
            /*required=*/true);
      }

      case TK_UNARY_MINUS: {
        return emitNegate(tree);
      }
      case TK_AND:
      case TK_OR: {
        const auto& inputs = tree->trees();
        return emitShortCircuitIf(
            tree->range(), inputs[0], inputs[1], tree->kind() == TK_OR);
      }
      case TK_STARRED: {
        throw ErrorReport(tree)
            << "Unexpected starred expansion. File a bug report.";
      }
      case TK_CONST: {
        return emitConst(Const(tree));
      } break;
      case TK_TRUE: {
        return graph->insertConstant(true, nullptr, tree->range());
      } break;
      case TK_FALSE: {
        return graph->insertConstant(false, nullptr, tree->range());
      } break;
      case TK_NONE: {
        return graph->insertConstant(IValue(), nullptr, tree->range());
      } break;
      case TK_SUBSCRIPT: {
        return emitSubscript(Subscript(tree));
      } break;
      case TK_IF_EXPR: {
        return emitTernaryIf(TernaryIf(tree));
      } break;
      case TK_STRINGLITERAL: {
        return emitStringLiteral(StringLiteral(tree));
      } break;
      case TK_LIST_LITERAL: {
        auto ll = ListLiteral(tree);
        auto values = getValues(ll.inputs(), /*maybe_unpack=*/true);

        // determine the element type of the list
        // if we have a type hint of List[T], use T
        // if the list is non-empty use type_of(list[0])
        // otherwise assume it is List[Tensor]
        TypePtr elem_type = TensorType::get();
        if (type_hint && type_hint->kind() == TypeKind::ListType) {
          elem_type = type_hint->expect<ListType>()->getElementType();
        } else if (!values.empty()) {
          elem_type = values.at(0)->type();
        }

        // Tensors are special because they have dymnamic properties. So any
        // list containing tensors should be typed with the unified typeof all
        // the elements.
        if (elem_type->isSubtypeOf(TensorType::get())) {
          for (const auto& value : values) {
            elem_type = unifyTypes(elem_type, value->type()).value();
          }
        }
        for (auto v : values) {
          if (!v->type()->isSubtypeOf(elem_type)) {
            throw ErrorReport(tree)
                << "Lists must contain only a single type, expected: "
                << *elem_type << " but found " << *v->type() << " instead";
          }
        }
        Value* result =
            graph->insertNode(graph->createList(elem_type, values))->output();
        return result;
      } break;
      case TK_TUPLE_LITERAL: {
        auto ll = TupleLiteral(tree);
        auto values = getValues(ll.inputs(), /*maybe_unpack=*/true);
        return graph->insertNode(graph->createTuple(values))->output();
      } break;
      case TK_DICT_LITERAL: {
        auto dl = DictLiteral(tree);
        auto key_trees = dl.key_inputs().tree()->trees();
        auto value_trees = dl.value_inputs().tree()->trees();
        AT_ASSERT(key_trees.size() == value_trees.size());
        std::vector<Value*> keys, values;
        for (size_t i = 0; i < key_trees.size(); ++i) {
          keys.push_back(emitExpr(Expr(key_trees[i])));
          values.push_back(emitExpr(Expr(value_trees[i])));
        }

        TypePtr key_type = nullptr;
        TypePtr value_type = nullptr;

        if (type_hint && type_hint->kind() == TypeKind::DictType) {
          auto dict_type = type_hint->expect<DictType>();
          key_type = dict_type->getKeyType();
          value_type = dict_type->getValueType();
        } else if (!keys.empty()) {
          key_type = keys.at(0)->type();
          value_type = values.at(0)->type();
        } else {
          key_type = StringType::get();
          value_type = TensorType::get();
        }
        AT_ASSERT(key_type != nullptr && value_type != nullptr);

        return graph
            ->insertNode(graph->createDict(key_type, value_type, keys, values))
            ->output();
      } break;
      case TK_LIST_COMP: {
        auto lc = ListComp(tree);
        return emitListComprehension(lc);
      } break;
      default:
        throw ErrorReport(tree) << "Cannot emit expr for: " << tree;
        break;
    }
  }

  Value* emitConst(const Const& c) {
    if (c.isFloatingPoint())
      return materializeConstant(
          c.asFloatingPoint(), *graph, c.range(), fp_constants);
    else
      return materializeConstant(
          c.asIntegral(), *graph, c.range(), integral_constants);
  }

  Value* emitStringLiteral(const StringLiteral& c) {
    return insertConstant(*graph, c.text(), nullptr, c.range());
  }

  // Desugars select indexing: tensor[i] -> tensor.select(dim, i)
  Value* emitSelect(
      const SourceRange& loc,
      Value* input,
      Value* dim,
      Value* index) {
    return emitBuiltinCall(
        loc, *graph, aten::select, c10::nullopt, {input, dim, index}, {}, true);
  }

  // Desugars slice indexing: tensor[begin:end] -> tensor.slice(dim, begin, end,
  // 1)
  Value* emitSlice(
      const SourceRange& loc,
      Value* input,
      Value* dim, // Only used for tensor slicing
      const SliceExpr& slice) {
    std::vector<NamedValue> args;
    args.reserve(4);
    args.emplace_back(loc, "self", input);

    // XXX: If list slicing becomes more complicated or stops using
    // aten::slice, we should separate it from this function.
    if (dim) {
      AT_ASSERT(input->type()->isSubtypeOf(TensorType::get()));

      args.emplace_back(dim);
    } else {
      AT_ASSERT(!input->type()->isSubtypeOf(TensorType::get()));
    }

    args.emplace_back(loc, "begin", emitExpr(Expr(slice.startOr(0))));
    const auto has_end = slice.end().present();
    if (has_end) {
      args.emplace_back(loc, "end", emitExpr(Expr(slice.end().get())));
    }
    if (input->type()->cast<TupleType>()) {
      auto has_step = slice.step().present();
      if (has_step)
      {
        // TODO: add support for slicing tuples with a step
        throw ErrorReport(loc) << "Unsupported operation: slicing tuples with a step isn't supported";
      }

      if (has_end) {
        return emitTupleSlice(loc, args[0], args[1], /*end*/ args[2]);
      } else {
        return emitTupleSlice(loc, args[0], args[1], c10::nullopt);
      }
    }

    auto step = emitExpr(Expr(slice.stepOr(1)));
    NamedValue step_nv =
        NamedValue(loc, "step", step);
    return emitBuiltinCall(
        loc, *graph, aten::slice, c10::nullopt, args, {step_nv}, true);
  }

  Value* emitUnsqueeze(const SourceRange& loc, Value* input, int64_t dim) {
    return emitBuiltinCall(
        loc,
        *graph,
        aten::unsqueeze,
        c10::nullopt,
        {input, graph->insertConstant(dim, nullptr, loc)},
        {},
        true);
  }

  Value* emitIndex(
      const SourceRange& loc,
      Value* input,
      at::ArrayRef<Value*> indices) {
    // NB: the index of aten::index should be a type of List[Optional[Tensor]],
    // this is to support the case like t[:, :, 1] where : here indicates a
    // None/undefined tensor(optional tensor)
    auto* index =
        graph->insertNode(graph->createList(OptionalType::ofTensor(), indices))
            ->output();
    return emitBuiltinCall(
        loc, *graph, aten::index, c10::nullopt, {input, index}, {}, true);
  }

  // Emits multidimensional slicing with int and slice indices.
  // Returns:
  // - Value*: the input after it has been indexed by int and slice indices.
  // - vector<Value*>: A list of tensor Value* indices that have not been
  // applied yet.
  //   Should be NULL at indices where sliceable (post-slicing) isn't indexed by
  //   a tensor.
  std::pair<Value*, std::vector<Value*>> emitIntAndSliceIndexing(
      const SourceRange& loc,
      Value* sliceable,
      const List<Expr>& subscript_exprs) {
    std::vector<Value*> tensor_indices;
    size_t dim = 0;

    auto handle_tensor = [&](Value* tensor) {
      // NB: tensor_indices can have None holes because of how at::index works.
      tensor_indices.resize(dim + 1);
      tensor_indices[dim] = tensor;
      dim++;
    };

    // before ellipsis, dimension index should be `dim`
    // after ellipsis, dimension index should be `-offset`
    int offset = 0;
    size_t ellipsis_dim = 0;
    auto insert_value_for_dim = [&](int64_t dim) {
      return (offset == 0)
          ? graph->insertConstant(dim, nullptr, loc)
          :
          // NB: offset is incremented to move to the next dimension index
          graph->insertConstant(offset++, nullptr, loc);
    };

    for (const auto& subscript_expr : subscript_exprs) {
      // NB: ellipsis_dim is **always** incremented
      // (comparing to dim) in order to compute
      // the correct offsets for the remaining
      // dimension indices following an ellipsis "..."
      // token
      ellipsis_dim++;
      if (subscript_expr.kind() == TK_DOTS) {
        offset = -(subscript_exprs.size() - ellipsis_dim);
        ++dim;
        continue;
      }
      if (subscript_expr.kind() == TK_SLICE_EXPR) {
        auto dim_val = insert_value_for_dim(dim);
        sliceable =
            emitSlice(loc, sliceable, dim_val, SliceExpr(subscript_expr));
        ++dim;
        continue;
      }
      auto index = emitExpr(subscript_expr, OptionalType::ofTensor());
      if (index->type() == IntType::get()) {
        // NB: note, select squeezes out a dimension,
        // so dim is **not** incremented
        auto dim_val = insert_value_for_dim(dim);
        sliceable = emitSelect(loc, sliceable, dim_val, index);
        continue;
      } else if (index->type()->isSubtypeOf(NoneType::get())) {
        sliceable = emitUnsqueeze(loc, sliceable, dim);
        dim++;
        continue;
      } else if (index->type()->isSubtypeOf(OptionalType::ofTensor())) {
        // NB:index type can either be a Tensor or : (None of Optional Tensor)
        handle_tensor(index);
        continue;
      }
      throw ErrorReport(loc)
          << "Unsupported operation: indexing tensor with unsupported index type '"
          << index->type()->python_str()
          << "'. Only ints, slices, and tensors are supported";
    }
    // at::index takes in a List[Optional[Tensor]] where some dims can be None.
    // create None node with optional tensor output type and pass to at::index.
    for (auto& index : tensor_indices) {
      if (index == nullptr) {
        index =
            graph->insertNode(graph->createNone(TensorType::get()))->output();
      }
    }
    return std::make_pair(sliceable, tensor_indices);
  }

  // Desugars multidim slicing into slice/select/index/unsqueeze calls.
  //
  // XXX: Errors in user code are not elegantly reported.
  // Let's say someone were to do the following:
  //   @torch.jit.script
  //   def fn(x):
  //       return x[0, 1]
  //   fn(torch.randn(5))
  // Because we desugar this into two aten::select ops, the error message
  // complains about aten::select failing rather than there "not being
  // enough dimensions to index".
  //
  // The strategy is to slice and select the tensor for int and slices first
  // in one pass and then apply at::index on the result of the
  // slicing/selecting. Call the tensor after we've applied slice / select the
  // `sliced`. tensor_indices should have the same size as sliced.dim():
  // - tensor_indices[i] = NULL if we should not index `sliced` at dim i
  // - tensor_indices[i] = t if we should index `sliced` at dim i with tensor t.
  Value* emitMultidimSlicing(
      const SourceRange& loc,
      Value* sliceable,
      const List<Expr>& subscript_exprs) {
    if (!sliceable->type()->isSubtypeOf(TensorType::get())) {
      throw ErrorReport(loc)
          << "Unsupported operation: attempted to use multidimensional "
          << "indexing on a non-tensor type.";
    }

    std::vector<Value*> tensor_indices;
    std::tie(sliceable, tensor_indices) =
        emitIntAndSliceIndexing(loc, sliceable, subscript_exprs);

    if (tensor_indices.empty()) {
      // XXX: Might need to at::alias this when we support mutability
      return sliceable;
    }

    return emitIndex(loc, sliceable, tensor_indices);
  }

  // Desugars slice syntactic sugar tensor[begin:end] -> tensor.slice(begin,
  // end).
  Value* emitBasicSlice(
      const SourceRange& loc,
      Value* sliceable,
      const List<Expr>& subscript_exprs) {
    AT_ASSERT(subscript_exprs.size() == 1);
    AT_ASSERT(subscript_exprs[0].kind() == TK_SLICE_EXPR);
    auto slice_exp = SliceExpr(subscript_exprs[0]);
    Value* maybe_dim = nullptr;
    if (sliceable->type()->isSubtypeOf(TensorType::get())) {
      // If the sliceable object is a tensor, specify a default dimension
      maybe_dim = graph->insertConstant(0, nullptr, loc);
    }
    return emitSlice(loc, sliceable, maybe_dim, slice_exp);
  }

  int64_t getAdjTupleIndex(
      const SourceRange& loc,
      const TupleTypePtr& tuple_type,
      int64_t input_index,
      bool allow_out_of_bounds) {
    // set index to be positive to simplify logic in runtime
    int64_t adj_index = input_index;
    int64_t tuple_len = tuple_type->elements().size();
    if (input_index < 0) {
      adj_index = tuple_len + input_index;
    }
    if (!allow_out_of_bounds && (adj_index >= tuple_len || adj_index < 0)) {
      throw ErrorReport(loc) << "Tuple index out of range. Tuple is length "
                             << tuple_len << " and index is " << input_index;
    }
    return adj_index;
  }

  // When a list is marked const in a module, it gets converted to a tuple.
  // The result is indexing into a Tuple which contains only one type
  // is quite common. since indexing will likely be done in a for loop,
  // we do not want to invoke the overhead of converting the tuple to a list
  // each iter.
  Value* emitTupleIndex(
      const SourceRange& loc,
      Value* tuple_val,
      Value* idx_val) {
    auto tuple_typ = tuple_val->type()->cast<TupleType>();
    auto elems = tuple_typ->elements();
    TypePtr output_type;
    if (idx_val->type() != IntType::get()) {
      throw ErrorReport(loc) << "tuple index must be an integer";
    }
    auto idx = toIValue(idx_val);
    if (!idx) {
      if (elems.size() == 0 ||
          !convertibleToList(tuple_typ, ListType::create(elems[0]))) {
        throw ErrorReport(loc)
            << "Cannot index into a " << tuple_typ->python_str()
            << " with a non-integer literal because we cannot resolve the output type";
      }
      output_type = elems[0];
    } else {
      auto adj_index = getAdjTupleIndex(
          loc, tuple_typ, idx->toInt(), /*allow_out_of_bounds*/ false);
      output_type = elems[adj_index];
    }
    return graph
        ->insertNode(graph->createTupleIndex(tuple_val, idx_val, output_type))
        ->output();
  }

  Value* emitDictIndex(
      const SourceRange& loc,
      Value* dict_val,
      Value* key_val) {
    auto dict_type = dict_val->type()->cast<DictType>();
    AT_ASSERT(key_val->type()->isSubtypeOf(dict_type->getKeyType()));
    return graph->insertNode(graph->createDictIndex(dict_val, key_val))
        ->output();
  }

  int64_t getSliceInd(Value* idx_val, const SourceRange& loc) {
    auto ivalue = toIValue(idx_val);
    if (ivalue && ivalue->isInt()) {
      return ivalue->to<int64_t>();
    } else {
      throw ErrorReport(loc) << "tuple slice indices must be integer constants";
    }
  }

  Value* emitTupleSlice(
      const SourceRange& loc,
      const NamedValue& tuple_val,
      const NamedValue& beg_val,
      const at::optional<NamedValue>& end_val) {
    auto tuple_type = tuple_val.value(*graph)->type()->expect<TupleType>();
    int64_t beg = getAdjTupleIndex(
        loc,
        tuple_type,
        getSliceInd(beg_val.value(*graph), loc),
        /*allow_out_of_bounds*/ true);
    int64_t end;
    int64_t tuple_len = tuple_type->elements().size();
    if (end_val) {
      end = getAdjTupleIndex(
          loc, tuple_type, getSliceInd(end_val->value(*graph), loc), true);
    } else {
      end = tuple_len;
    }
    // slicing does not throw out of bounds errors
    end = std::min(std::max((int64_t)0, end), tuple_len);
    beg = std::min(std::max((int64_t)0, beg), tuple_len);

    return graph
        ->insertNode(graph->createTupleSlice(tuple_val.value(*graph), beg, end))
        ->output();
  }

  Value* emitSubscript(const Subscript& subscript) {
    return emitSubscript(
        subscript.range(),
        emitExpr(subscript.value()),
        subscript.subscript_exprs());
  }

  Value* emitSubscript(
      const SourceRange& loc,
      Value* sliceable,
      const List<Expr>& subscript_exprs) {
    if (subscript_exprs.size() != 1) {
      return emitMultidimSlicing(loc, sliceable, subscript_exprs);
    }
    if (subscript_exprs[0].kind() == TK_SLICE_EXPR) {
      return emitBasicSlice(loc, sliceable, subscript_exprs);
    } else {
      return emitBasicGather(loc, sliceable, subscript_exprs);
    }
  }

  // Desugars gather syntactic sugar foo[i]
  Value* emitBasicGather(
      const SourceRange& loc,
      Value* gatherable,
      const List<Expr>& subscript_exprs) {
    AT_ASSERT(subscript_exprs.size() == 1);

    if (gatherable->type()->kind() == TypeKind::ListType) {
      // if it's a list, emit a regular index selection op
      auto* idx = emitExpr(subscript_exprs[0]);
      return emitBuiltinCall(
          loc, *graph, aten::select, c10::nullopt, {gatherable, idx}, {}, true);
    } else if (gatherable->type()->isSubtypeOf(TensorType::get())) {
      return emitMultidimSlicing(loc, gatherable, subscript_exprs);
    } else if (auto tuple_type = gatherable->type()->cast<TupleType>()) {
      auto* idx = emitExpr(subscript_exprs[0]);
      return emitTupleIndex(loc, gatherable, idx);
    } else if (auto dict_type = gatherable->type()->cast<DictType>()) {
      auto* idx = emitExpr(subscript_exprs[0]);
      return emitDictIndex(loc, gatherable, idx);
    } else if (auto string_type = gatherable->type()->cast<StringType>()) {
      auto* idx = emitExpr(subscript_exprs[0]);
      return emitBuiltinCall(
          loc,
          *graph,
          prim::StringIndex,
          c10::nullopt,
          {gatherable, idx},
          {},
          true);
    } else {
      throw ErrorReport(loc) << "Indexing only supported on List, Dict, "
                                "Tensor, Tuple, and str but got type '"
                             << gatherable->type()->python_str() << "'";
    }
  }
};

struct FunctionResolver : public Resolver {
  explicit FunctionResolver(
      const Resolver* otherResolver,
      const std::unordered_map<std::string, std::shared_ptr<Function>>&
          functionTable)
      : otherResolver_(otherResolver), functionTable_(functionTable) {}

  std::shared_ptr<SugaredValue> resolveValue(
      const std::string& name,
      Function& m,
      const SourceRange& loc) const override {
    auto it = functionTable_.find(name);
    if (it != functionTable_.end()) {
      return std::make_shared<FunctionValue>(it->second);
    }
    return otherResolver_->resolveValue(name, m, loc);
  }

  TypePtr resolveType(const std::string& name) const override {
    return otherResolver_->resolveType(name);
  }

 private:
  const Resolver* otherResolver_;
  const std::unordered_map<std::string, std::shared_ptr<Function>>&
      functionTable_;
};

CompilationUnit::CompilationUnit(const std::string& source) {
  // calles the define with native resolver to generate the graph for functions
  define(source, nativeResolver(), nullptr);
}

std::shared_ptr<Function> CompilationUnit::define(
    const Def& def,
    const ResolverPtr& resolver,
    const Self& self,
    const std::unordered_map<std::string, std::shared_ptr<Function>>&
        function_table) const {
  const std::string& name = def.name().name();
  TORCH_INTERNAL_ASSERT(resolver);
  auto _resolver = resolver;
  if (!self) {
    // if self is defined, then these are methods and do not go into the
    // global namespace otherwise, they get defined together so we add them to
    // the function table so the methods can see each other
    _resolver =
        std::make_shared<FunctionResolver>(resolver.get(), function_table);
  }
  auto creator = [def, _resolver, self](Function& method) {
    to_ir(def, _resolver, self, method);
  };
  return std::make_shared<Function>(
      name, is_optimized(), std::make_shared<Graph>(), creator);
}

void CompilationUnit::define(
    const std::vector<Def>& definitions,
    const std::vector<ResolverPtr>& resolvers,
    const Self& self) {
  AT_ASSERT(definitions.size() == resolvers.size());
  // We need to compile `__init__` first, since it can determine what attributes
  // are available to other methods. So reorder the definitions accordingly.
  c10::optional<size_t> init_idx;
  for (size_t i = 0; i < definitions.size(); i++) {
    const auto& def = definitions[i];
    if (def.name().name() == "__init__") {
      init_idx = i;
      break;
    }
  }

  std::vector<Function*> methods;
  std::unordered_map<std::string, std::shared_ptr<Function>> function_table;
  if (init_idx.has_value()) {
    // if we have an init, do it first.
    auto fn = define(
        definitions[*init_idx], resolvers[*init_idx], self, function_table);
    const auto& name = fn->name();
    function_table[name] = fn;
    methods.push_back(fn.get());
    register_function(std::move(fn));
  }

  for (size_t i = 0; i < definitions.size(); i++) {
    if (init_idx.has_value() && i == *init_idx) {
      // skip this def since it's already been compiled
      continue;
    }

    auto fn = define(definitions[i], resolvers[i], self, function_table);
    const auto& name = fn->name();
    function_table[name] = fn;
    methods.push_back(fn.get());
    register_function(std::move(fn));
  }

  for (Function* method : methods) {
    method->ensure_defined();
  }
}

void CompilationUnit::define(
    const std::string& source,
    const ResolverPtr& resolver,
    const Self& self) {
  Parser p(std::make_shared<Source>(source, "<string>", 1));
  std::vector<Def> definitions;
  std::vector<ResolverPtr> resolvers;
  while (p.lexer().cur().kind != TK_EOF) {
    auto def = Def(p.parseFunction(/*is_method=*/bool(self)));
    definitions.push_back(def);
    resolvers.push_back(resolver);
  }
  define(definitions, resolvers, self);
}

void runCleanupPasses(std::shared_ptr<Graph>& to_clean, bool convert_ssa) {
  // the graph including closures is converted to ssa in the first pass,
  // so subsequent cleanups do not need reconvert it
  if (convert_ssa) {
    ConvertToSSA(to_clean);
  }
  // NB ORDERING: SSA conversion has to occur before
  // lifting of closures and forks, this way closures are converted
  // to SSA while part of their original graph, and closures are ready to
  // be inlined into forked closures
  liftClosures(to_clean);
  inlineForkedClosures(to_clean);
  if (script::getInlineEverythingMode()) {
    Inline(*to_clean);
  }
  // remove any uses of tuples that we inserted that are not needed
  LowerSimpleTuples(to_clean);
  ConstantPooling(to_clean);
  // For jitter
  CanonicalizeOutputs(to_clean);
}

// we consider _N where N is a number, to be a non-meaningful name
// and do not record it as a unique name. This allows python printing to
// be able to export and import more consistently named graphs
bool meaningfulName(const std::string& name) {
  if (name.size() == 0)
    return false;
  if (name[0] == '$')
    return false;
  if (name[0] != '_')
    return true;
  for (size_t i = 1; i < name.size(); ++i) {
    if (!isdigit(name[i]))
      return true;
  }
  return false;
}

void lambdaLiftFork(Node* fork_node) {
  // Fork a new graph from its orignal owning graph
  auto forked_graph = std::make_shared<Graph>();
  auto body_block = fork_node->blocks()[0];

  // Make sure we capture everything in the new graph.
  // The uncaptured values will be added to the fork signature.
  std::unordered_map<Value*, Value*> uncaptures_map;
  auto env = [&](Value* v) -> Value* {
    if (!uncaptures_map.count(v)) {
      // Capture values for both graphs
      uncaptures_map[v] = forked_graph->addInput()->copyMetadata(v);
      fork_node->addInput(v);
    }
    return uncaptures_map[v];
  };
  forked_graph->block()->cloneFrom(body_block, env);

  // Separate the subgraph and clean up the orignal one
  fork_node->g_(attr::Subgraph, forked_graph);
  fork_node->eraseBlock(0);
}

} // namespace script
} // namespace jit
} // namespace torch<|MERGE_RESOLUTION|>--- conflicted
+++ resolved
@@ -392,14 +392,11 @@
           {"divmod", std::make_shared<BuiltinFunction>(aten::divmod, at::nullopt)},
           {"list", std::make_shared<BuiltinFunction>(aten::list, at::nullopt)},
           {"ord", std::make_shared<BuiltinFunction>(aten::ord, at::nullopt)},
-<<<<<<< HEAD
-          {"range", std::make_shared<BuiltinFunction>(prim::range, at::nullopt)},
+          {"chr", std::make_shared<BuiltinFunction>(aten::chr, at::nullopt)},
+          {"bin", std::make_shared<BuiltinFunction>(aten::bin, at::nullopt)},
+          {"range", std::make_shared<IterableValue>(prim::range)},
           {"zip", std::make_shared<IterableValue>(prim::zip)},
           {"enumerate", std::make_shared<IterableValue>(prim::enumerate)},
-=======
-          {"chr", std::make_shared<BuiltinFunction>(aten::chr, at::nullopt)},
-          {"bin", std::make_shared<BuiltinFunction>(aten::bin, at::nullopt)},
->>>>>>> 2e370043
           {"rangelist",
            std::make_shared<BuiltinFunction>(prim::rangelist, at::nullopt)},
       };
@@ -955,7 +952,7 @@
     const auto expr_stmt = ExprStmt::create(lc.range(), apply_append);
     const auto stmt_list = List<Stmt>::create(lc.range(), {expr_stmt});
     const auto iters_list = List<Expr>::create(lc.range(), {lc.iter()});
-    const auto targets_list = List<Ident>::create(lc.range(), {lc.target()});
+    const auto targets_list = List<Expr>::create(lc.range(), {lc.target()});
     const auto for_loop =
         For::create(lc.range(), targets_list, iters_list, stmt_list);
     emitFor(for_loop);
@@ -1280,9 +1277,11 @@
       const List<Stmt>& body,
       const SugaredValuePtr& iter_val,
       c10::optional<List<Expr>> targets,
-      c10::optional<Expr> cond,
-      Value* max_trip_count_val = nullptr) {
-    if (!max_trip_count_val) {
+      c10::optional<Expr> cond) {
+    Value* max_trip_count_val = nullptr;
+    if (iter_val != nullptr) {
+      max_trip_count_val = iter_val->len(range, method);
+    } else {
       max_trip_count_val = materializeConstant(
           std::numeric_limits<int64_t>::max(),
           *graph,
@@ -1310,183 +1309,25 @@
       pushFrame(body_block);
       WithInsertPoint guard(body_block);
 
-      // current_element_assigner uses an induction variable
-      // to set a current element
+      // if the FOR iters and targets are present, emit FOR target assignments
       if (iter_val != nullptr && targets) {
-        emitTargetAssign(targets.value()[0], iter_val, trip_count);
+        Value* cur_elem = iter_val->getelem(range, method, trip_count);
+        SugaredValuePtr sv = std::make_shared<SimpleValue>(cur_elem);
+        List<Expr> target_exprs = targets.value();
+        size_t n_binders = target_exprs.size();
+
+        bool starred_unpack = calcNumStarredUnpack(target_exprs, range);
+        if (starred_unpack)
+          n_binders--;
+        std::vector<SugaredValuePtr> rhs_outputs {sv};
+
+        emitExprsAssign(target_exprs, rhs_outputs, range, n_binders);
       }
 
       emitStatements(body);
 
       popFrame();
     }
-  }
-
-  // recursively assign the targets base on the iterable tree structure
-  void emitTargetAssign(const Expr& targets, const SugaredValuePtr& root, Value* trip_count) {
-    auto iterable_tree = std::dynamic_pointer_cast<IterableTree>(root); 
-    if (iterable_tree) {
-      if (targets.kind()!= TK_TUPLE_LITERAL) {
-        throw ErrorReport(targets)
-            << "unexpected expression in variable initialization of for loop.";
-      }
-
-      // if the target is a Tuple, construct the tuple and assign the tuple with
-      // the corresponding iterable tree children
-      auto tp_targets = TupleLiteral(targets).inputs();
-      for(size_t i = 0; i < tp_targets.size(); ++ i) {
-        emitTargetAssign(tp_targets[i], iterable_tree->get_children()[i], trip_count);
-      }
-<<<<<<< HEAD
-=======
-    } else if (args.size() == 0) {
-      throw ErrorReport(range) << "range expected 1 arguments, got 0";
-    } else {
-      throw ErrorReport(range)
-          << "range expected at most 3 arguments, got " << args.size();
-    }
-    const auto& ident_name = target.name();
-    TORCH_CHECK(
-        end_val != nullptr && start_val != nullptr && step_val != nullptr,
-        "Expected non-null pointers for range() arguments");
-    auto addOp = [range](
-                     Graph* g, NodeKind kind, ArrayRef<Value*> inputs) {
-      return g->insertNode(g->create(kind, inputs, 1))
-          ->setSourceRange(range)
-          ->output()
-          ->setType(IntType::get());
-    };
-    auto assigner =
-        [addOp, ident_name, range, start_val, step_val, isSimpleRange](
-            Value* index, std::shared_ptr<Environment> env) {
-          Value* derived_index;
-          if (isSimpleRange) {
-            derived_index = index;
-          } else {
-            auto g = index->owningGraph();
-            derived_index =
-                addOp(g, aten::__derive_index, {index, start_val, step_val});
-          }
-          env->setVar(range, ident_name, derived_index);
-        };
-    Value* max_trip_count_val;
-    if (isSimpleRange) {
-      max_trip_count_val = end_val;
->>>>>>> 2e370043
-    } else {
-      // leaf of the iterable tree, which contains SimpleValue or RangeValue
-      if (targets.kind() != TK_VAR)  {
-        throw ErrorReport(targets)
-            << "unexpected expression in variable initialization of for loop.";
-      }
-      std::string target_name = Var(targets).name().name();
-      const SourceRange& loc = targets.range();
-      environment_stack->setVar(loc, target_name, root->get_elem(loc, method, trip_count));
-    }
-<<<<<<< HEAD
-=======
-    emitLoopCommon(range, body, assigner, {}, max_trip_count_val);
-  }
-
-  void emitForInListLoop(
-      const For& stmt,
-      const std::shared_ptr<torch::jit::script::SimpleValue>& siv) {
-    auto targets = stmt.targets();
-    auto itrs = stmt.itrs();
-    auto body = stmt.body();
-    auto& range = stmt.range();
-    auto target = targets[0];
-
-    auto listArg = siv->asValue(range, method);
-    auto max_trip_count_val = emitBuiltinCall(
-        range,
-        *graph,
-        aten::len,
-        c10::nullopt,
-        {listArg},
-        {},
-        /*required=*/true);
-    const auto& ident_name = target.name();
-    auto assigner = [ident_name, range, listArg, this](
-                        Value* index, std::shared_ptr<Environment> env) {
-      auto cur_elm = emitBuiltinCall(
-          range,
-          *this->graph,
-          aten::select,
-          c10::nullopt,
-          {listArg, index},
-          {},
-          /*required=*/true);
-      env->setVar(range, ident_name, cur_elm);
-    };
-    emitLoopCommon(range, body, assigner, {}, max_trip_count_val);
-  }
-
-  void emitForInTensorLoop(const For& stmt, Value* tensorArg) {
-    auto targets = stmt.targets();
-    auto target = targets[0];
-    auto itrs = stmt.itrs();
-    auto body = stmt.body();
-    auto& range = stmt.range();
-
-    auto outermost_dim_index = graph->insertConstant(0, IntType::get(), range);
-    auto num_dim = graph->insert(aten::dim, {tensorArg});
-    Value* cond_value = emitBuiltinCall(
-        range,
-        *method.graph(),
-        aten::eq,
-        c10::nullopt,
-        {num_dim, outermost_dim_index},
-        {},
-        /*required=*/true);
-
-    Node* n = graph->insertNode(create(prim::If, range, 0));
-    n->addInput(cond_value);
-    auto true_block = n->addBlock();
-    n->addBlock();
-    {
-      WithInsertPoint guard(true_block);
-      graph->insert(
-          prim::RaiseException,
-          {std::string("iteration over a 0-d tensor")},
-          {},
-          range);
-    }
-
-    auto sizes_tuple = emitBuiltinCall(
-        range,
-        *graph,
-        aten::size,
-        c10::nullopt,
-        {tensorArg},
-        {},
-        /*required=*/true);
-
-    auto max_trip_count_val = emitBuiltinCall(
-        range,
-        *graph,
-        aten::select,
-        c10::nullopt,
-        {sizes_tuple, outermost_dim_index},
-        {},
-        /*required=*/true);
-
-    const auto& ident_name = target.name();
-    auto assigner = [outermost_dim_index, ident_name, range, tensorArg, this](
-                        Value* index, std::shared_ptr<Environment> env) {
-      auto cur_elm = emitBuiltinCall(
-          range,
-          *this->graph,
-          aten::select,
-          c10::nullopt,
-          {tensorArg, outermost_dim_index, index},
-          {},
-          /*required=*/true);
-      env->setVar(range, ident_name, cur_elm);
-    };
-
-    emitLoopCommon(range, body, assigner, {}, max_trip_count_val);
->>>>>>> 2e370043
   }
 
   void emitFor(const For& stmt) {
@@ -1503,31 +1344,8 @@
           << "Iteration variable unpacking is not supported";
     }
 
-<<<<<<< HEAD
     // Emit loop information for builtinFunction values like range(), zip(), 
     // enumerate() or SimpleValue like List, Tensor, Dict, etc.
-=======
-    if (targets[0].kind() != TK_IDENT) {
-      throw ErrorReport(targets[0])
-          << "unexpected expression in variable initialization of for loop";
-    }
-
-    // match range(<expr>) style loops
-    // itrs must consist of a single Apply node
-    if (itrs[0].kind() == TK_APPLY) {
-      Apply range_iterator = Apply(itrs[0]);
-      if (range_iterator.callee().kind() == TK_VAR) {
-        Var var = Var(range_iterator.callee());
-        if (var.name().name() == "range") {
-          return emitForRange(
-              stmt.range(), targets[0], range_iterator.inputs(), body);
-        }
-      }
-    }
-
-    // it isn't a range(<expr>) loop, treat it as a sugared value that maybe can
-    // be unrolled
->>>>>>> 2e370043
     auto sv = emitSugaredExpr(itrs[0], 1);
 
     // We will get IterableTree for builtinFunctions zip() and enumerate(),
@@ -1538,26 +1356,8 @@
 
     if ((siv && (siv->getValue()->type()->kind() == TypeKind::ListType
         || siv->getValue()->type()->isSubtypeOf(TensorType::get()))
-        ) || range_val) {
-      emitLoopCommon(stmt.range(), body, sv, targets, {}, sv->len(stmt.range(), method)); 
-      return;
-    }
-    if (iterable_tree) {
-      // if it's a iterable tree, we get the base iterables that consists of SimpleValue or RangeValue,
-      // and then calculate the minimum length of all the base iterables to be max_trip_count_val
-      std::vector<SugaredValuePtr> base_iters = iterable_tree->get_base_iterables();
-      std::vector<Value*> lengths;
-      lengths.reserve(base_iters.size());
-      for (const SugaredValuePtr& base_iter: base_iters) {
-        lengths.emplace_back(base_iter->len(stmt.range(), method));
-      }
-      Node* list_node = graph->insertNode(graph->create(prim::ListConstruct, 1)->setSourceRange(stmt.range()));
-      Value* list_lengths = list_node->output()->setType(ListType::ofInts());
-      for(auto length: lengths) {
-        list_node->addInput(length);
-      }
-      Value* max_trip_count_val = graph->insert(prim::min, {list_lengths}, {}, stmt.range());
-      emitLoopCommon(stmt.range(), body, iterable_tree, targets, {}, max_trip_count_val);
+        ) || range_val || iterable_tree) {
+      emitLoopCommon(stmt.range(), body, sv, targets, {}); 
       return;
     }
 
@@ -1572,7 +1372,7 @@
     }
     auto target = Var(targets[0]).name();
     auto instances = sv->asTuple(stmt.range(), method);
-    const std::string& target_name = targets[0].name();
+    const std::string& target_name = Var(targets[0]).name().name();
     pushFrame(environment_stack->block());
     for (const auto& inst : instances) {
       environment_stack->setSugaredVar(itrs[0].range(), target_name, inst);
@@ -1590,7 +1390,7 @@
 
   void emitWhile(const While& stmt) {
     auto cond = stmt.cond();
-    emitLoopCommon(stmt.range(), stmt.body(), {}, {}, cond, nullptr);
+    emitLoopCommon(stmt.range(), stmt.body(), nullptr, {}, cond);
   }
 
   // Currently we do not support assigning exceptions to variables,
@@ -2450,7 +2250,12 @@
       const std::shared_ptr<IterableValue>& iterable) {
       std::shared_ptr<IterableTree> iterable_tree = nullptr;
       size_t input_size = inputs.size();
-      if (iterable->symbol_ == prim::enumerate) {
+
+      // Handling different iterable values
+      if (iterable->symbol_ == prim::range) {
+        std::vector<Value*> input_vals = getValues(inputs, /*maybe_unpack=*/true);
+        return std::make_shared<RangeValue>(loc, method, input_vals);
+      } else if (iterable->symbol_ == prim::enumerate) {
         // enumerate(x) can be rewrite as subtrees: (range(0, math.inf), x)
         Value* start_index = nullptr;
         if (input_size == 0) {
