import numpy as np
import unittest

import torch
import torch.jit
import torch.nn.functional as F
from torch.nn.modules.utils import _pair

from hypothesis import assume, given
from hypothesis import strategies as st
import hypothesis_utils as hu

from common_utils import TEST_WITH_UBSAN, TestCase, run_tests, IS_WINDOWS, IS_PPC
from common_quantized import _quantize, _dequantize, _calculate_dynamic_qparams
<<<<<<< HEAD

from torch.quantization import quantize_dynamic, default_dynamic_qconfig

import copy
=======
from common_quantization import no_deadline
>>>>>>> 71c97d37

# Make sure we won't have overflows from vpmaddubsw instruction used in FBGEMM.
# On the current Intel x86 architecture, we need to utilize vpmaddubsw instruction
# for the 8-bit int multiplication. This instruction vertically multiplies each
# unsigned 8-bit integer from a with the corresponding signed 8-bit integer from
# b, producing intermediate signed 16-bit integers. This function modifies the
# weights to eliminate the overflow on the signed 16-bit integers.
def avoid_vpmaddubsw_overflow_linear(
    batch_size, input_channels, output_channels, X, X_min, X_max, W, W_min, W_max
):
    for i, j in np.ndindex((batch_size, output_channels)):
        for k in range(0, input_channels // 2 * 2, 2):
            x0 = X[i, k] - X_min
            x1 = X[i, k + 1] - X_min
            w0 = W[j, k] - 128 - W_min
            w1 = W[j, k + 1] - 128 - W_min
            if x0 * w0 + x1 * w1 < -(1 << 15):
                w1_adjusted = (-(1 << 15) - float(x0) * w0) / x1
                W[j, k + 1] = int(w1_adjusted) + 128 + W_min
            elif x0 * w0 + x1 * w1 > (1 << 15) - 1:
                w1_adjusted = ((1 << 15) - 1 - float(x0) * w0) / x1
                W[j, k + 1] = int(w1_adjusted) + 128 + W_min

    # Go through the same loop again to double check we don't have any overflow
    for i, j in np.ndindex((batch_size, output_channels)):
        for k in range(0, input_channels // 2 * 2, 2):
            x0 = X[i, k] - X_min
            x1 = X[i, k + 1] - X_min
            w0 = W[j, k] - 128 - W_min
            w1 = W[j, k + 1] - 128 - W_min
            assert -(1 << 15) <= x0 * w0 + x1 * w1 < (1 << 15)


# Reference quantized Linear operator
def qlinear_ref(X_q, X_scale, X_zp, W_q, W_scale, W_zp, b_q, Y_scale, Y_zp):
    X_q = np.reshape(X_q, (-1, X_q.shape[X_q.ndim - 1]))
    row_offsets_ref = X_q.sum(axis=1).astype(np.int32).reshape((-1, 1))
    col_offsets_ref = W_q.sum(axis=1).astype(np.int32).reshape((1, -1))
    assert X_q.ndim == 2
    batch_size, input_channels = X_q.shape
    Prod_XqWq_ref = (
        np.matmul(X_q.astype(np.int32), W_q.astype(np.int32).T)
        - W_zp * row_offsets_ref
        - X_zp * col_offsets_ref
        + input_channels * X_zp * W_zp
    )
    if b_q is not None:
        Prod_XqWq_ref += b_q
    Y_q_ref = _quantize(Prod_XqWq_ref, Y_scale / (X_scale * W_scale), Y_zp)
    return Y_q_ref

"""Computes the output shape given pooling parameters."""
def pool_output_shape(input_size, kernel_size, padding, stride,
                      dilation, ceiling_mode=False):
    if stride is None:
        stride = kernel_size
    output_size = (
        (input_size + 2 * padding - dilation * (kernel_size - 1) - 1
         + (stride - 1 if ceiling_mode else 0)) // stride + 1)
    if (padding > 0 and
            ((output_size - 1) * stride >= input_size + padding)):
        output_size += 1
    return output_size

class TestQuantizedOps(TestCase):

    """Tests the correctness of the quantized::relu op."""
    @given(qparams=hu.qparams())
    def test_qrelu(self, qparams):
        X = np.array([[-3, -2, 1, 2],
                      [0, 0, 0, 0],
                      [-5, -4, -3, -2],
                      [1, 2, 3, 4]], dtype=np.float32)
        scale, zero_point, torch_type = qparams

        Y = X.copy()
        Y[Y < 0] = 0
        qY = torch.quantize_linear(torch.from_numpy(Y), scale=scale,
                                   zero_point=zero_point, dtype=torch_type)
        X = torch.from_numpy(X)
        qX = torch.quantize_linear(X, scale=scale, zero_point=zero_point,
                                   dtype=torch_type)

        ops_under_test = {
            'native': torch.relu,
            'nn.functional': torch.nn.functional.relu,
        }

        for name, op in ops_under_test.items():
            qY_hat = op(qX)
            self.assertEqual(qY, qY_hat, message="{} relu failed".format(name))

        ops_under_test_inplace = {
            'inplace native': torch.relu_,
            'inplace nn.functional': torch.nn.functional.relu_,
        }

        for name, op_ in ops_under_test_inplace.items():
            qY_hat = qX.clone()
            op_(qY_hat)
            self.assertEqual(qY, qY_hat, message="{} relu failed".format(name))

    """Tests the correctness of the quantized::relu op."""
    @given(X=hu.tensor(shapes=hu.array_shapes(1, 5, 1, 5),
                       qparams=hu.qparams()))
    def test_qrelu6(self, X):
        X, (scale, zero_point, torch_type) = X

        Y = X.copy()
        Y[Y < 0] = 0
        Y[Y > 6.0] = 6.0
        qY = torch.quantize_linear(torch.from_numpy(Y), scale=scale,
                                   zero_point=zero_point, dtype=torch_type)
        X = torch.from_numpy(X)
        qX = torch.quantize_linear(X, scale=scale, zero_point=zero_point,
                                   dtype=torch_type)

        ops_under_test = {
            'ops.quantized': torch.ops.quantized.relu6,
            'module': torch.nn.quantized.ReLU6(),
        }

        for name, op in ops_under_test.items():
            qY_hat = op(qX)
            self.assertEqual(qY, qY_hat, message="{} relu failed".format(name))

    """Tests the correctness of the scalar addition."""
    @given(A=hu.tensor(shapes=hu.array_shapes(1, 4, 1, 5),
                       elements=st.floats(-1e6, 1e6, allow_nan=False),
                       qparams=hu.qparams()),
           b=st.floats(-1e6, 1e6, allow_nan=False, allow_infinity=False))
    def test_qadd_scalar_relu(self, A, b):
        import copy
        add_scalar = torch.ops.quantized.add_scalar
        add_scalar_relu = torch.ops.quantized.add_scalar_relu

        A, (scale, zero_point, dtype) = A
        A = A.astype(np.float32)
        qA = torch.quantize_linear(torch.from_numpy(A), scale, zero_point, dtype)

        C = qA.dequantize() + b
        C_relu = copy.deepcopy(C)
        C_relu[C_relu < 0] = 0

        C_ref = torch.quantize_linear(C, scale, zero_point, dtype)
        C_relu_ref = torch.quantize_linear(C_relu, scale, zero_point, dtype)

        C_hat = add_scalar(qA, b, scale=scale, zero_point=zero_point)
        C_relu_hat = add_scalar_relu(qA, b, scale=scale, zero_point=zero_point)

        self.assertEqual(C_ref, C_hat,
                         message="Scalar add results don't match:\
                         {} vs {}".format(C_ref, C_hat))
        self.assertEqual(C_relu_ref, C_relu_hat,
                         message="Scalar add relu results don't match:\
                         {} vs {}".format(C_relu_ref, C_relu_hat))

    """Tests the correctness of the add and add_relu op."""
    def test_qadd_relu_same_qparams(self):
        for dtype in [torch.quint8, torch.qint8, torch.qint32]:
            add_relu = torch.ops.quantized.add_relu
            add = torch.ops.quantized.add
            add_out = torch.ops.quantized.add_out
            add_relu_out = torch.ops.quantized.add_relu_out

            # NB: This is a strange size so that we exercise both the vectorized
            # implementation (64-element chunks at at time) as well as the scalar
            # implementation
            A = torch.arange(-128, 130, dtype=torch.float)
            B = torch.arange(-128, 130, dtype=torch.float)
            scale = 2.0
            zero_point = 127
            qA = torch.quantize_linear(A, scale=scale, zero_point=zero_point,
                                       dtype=dtype)
            qB = torch.quantize_linear(B, scale=scale, zero_point=zero_point,
                                       dtype=dtype)

            # Add ReLU ground truth
            C = (qA.dequantize() + qB.dequantize()).numpy()
            np_dtype = {
                torch.quint8 : np.uint8,
                torch.qint8 : np.int8,
                torch.qint32 : np.int32
            }
            qC = _quantize(C, scale, zero_point, dtype=np_dtype[dtype])
            # print('C', qC)
            qC_hat = add(qA, qB, scale=scale, zero_point=zero_point)
            np.testing.assert_equal(qC, qC_hat.int_repr(),
                                    "Quantized addition failed.")
            qC_out_hat = torch._empty_affine_quantized(qC.shape,
                                                       scale=scale,
                                                       zero_point=zero_point,
                                                       dtype=dtype)
            add_out(qA, qB, out=qC_out_hat)
            self.assertEqual(qC_hat, qC_out_hat, message="Add.out failed")

            # Add + ReLU ground truth
            Crelu = C.copy()
            Crelu[C < 0] = 0
            qCrelu = _quantize(Crelu, scale, zero_point, dtype=np_dtype[dtype])
            qCrelu_hat = add_relu(qA, qB, scale=scale, zero_point=zero_point)
            np.testing.assert_equal(qCrelu, qCrelu_hat.int_repr(),
                                    "Quantized addition with ReLU failed.")
            qCrelu_out_hat = torch._empty_affine_quantized(qCrelu.shape,
                                                           scale=scale,
                                                           zero_point=zero_point,
                                                           dtype=dtype)
            add_relu_out(qA, qB, out=qCrelu_out_hat)
            self.assertEqual(qCrelu_hat, qCrelu_out_hat,
                             message="AddReLU.out failed")


    """Tests the correctness of the add and add_relu op."""
    def test_qadd_relu_different_qparams(self):
        for dtype in [torch.quint8, torch.qint8, torch.qint32]:
            add_relu = torch.ops.quantized.add_relu
            add = torch.ops.quantized.add
            add_out = torch.ops.quantized.add_out
            add_relu_out = torch.ops.quantized.add_relu_out

            # NB: This is a strange size so that we exercise both the vectorized
            # implementation (64-element chunks at at time) as well as the scalar
            # implementation
            A = torch.arange(-128, 130, dtype=torch.float)
            B = torch.arange(-128, 130, dtype=torch.float)
            scale_A = 3.0
            zero_point_A = 7
            scale_B = 5.0
            zero_point_B = 127

            scale_C = 0.5
            zero_point_C = 5

            qA = torch.quantize_linear(A, scale=scale_A, zero_point=zero_point_A,
                                       dtype=dtype)
            qB = torch.quantize_linear(B, scale=scale_B, zero_point=zero_point_B,
                                       dtype=dtype)

            # Add ground truth
            C = (qA.dequantize() + qB.dequantize()).numpy()
            np_dtype = {
                torch.quint8 : np.uint8,
                torch.qint8 : np.int8,
                torch.qint32 : np.int32
            }
            qC = _quantize(C, scale_C, zero_point_C, dtype=np_dtype[dtype])
            qC_hat = add(qA, qB, scale=scale_C, zero_point=zero_point_C)
            np.testing.assert_equal(qC, qC_hat.int_repr(),
                                    "Quantized addition failed.")
            qC_out_hat = torch._empty_affine_quantized(qC.shape,
                                                       scale=scale_C,
                                                       zero_point=zero_point_C,
                                                       dtype=dtype)
            add_out(qA, qB, out=qC_out_hat)
            self.assertEqual(qC_hat, qC_out_hat, message="Add.out failed")

            # Add + ReLU ground truth
            Crelu = C.copy()
            Crelu[C < 0] = 0
            qCrelu = _quantize(Crelu, scale_C, zero_point_C, dtype=np_dtype[dtype])
            qCrelu_hat = add_relu(qA, qB, scale=scale_C, zero_point=zero_point_C)
            np.testing.assert_equal(qCrelu, qCrelu_hat.int_repr(),
                                    "Quantized addition with ReLU failed.")
            qCrelu_out_hat = torch._empty_affine_quantized(qCrelu.shape,
                                                           scale=scale_C,
                                                           zero_point=zero_point_C,
                                                           dtype=dtype)
            add_relu_out(qA, qB, out=qCrelu_out_hat)
            self.assertEqual(qCrelu_hat, qCrelu_out_hat,
                             message="AddReLU.out failed")

    """Tests the correctness of the mul and mul_relu op."""
    def test_qmul_relu_same_qparams(self):
        mul_relu = torch.ops.quantized.mul_relu
        mul = torch.ops.quantized.mul
        mul_out = torch.ops.quantized.mul_out
        mul_relu_out = torch.ops.quantized.mul_relu_out

        A = torch.arange(-25, 25, dtype=torch.float)
        B = torch.arange(-25, 25, dtype=torch.float)
        scale = 2.0
        zero_point = 127
        qA = torch.quantize_linear(A, scale=scale, zero_point=zero_point,
                                   dtype=torch.quint8)
        qB = torch.quantize_linear(B, scale=scale, zero_point=zero_point,
                                   dtype=torch.quint8)

        # mul ReLU ground truth
        C = (qA.dequantize() * qB.dequantize()).numpy()
        qC = _quantize(C, scale, zero_point)
        qC_hat = mul(qA, qB, scale=scale, zero_point=zero_point)
        np.testing.assert_equal(qC, qC_hat.int_repr(),
                                "Quantized mulition failed.")
        qC_out_hat = torch._empty_affine_quantized(qC.shape,
                                                   scale=scale,
                                                   zero_point=zero_point,
                                                   dtype=torch.quint8)
        mul_out(qA, qB, out=qC_out_hat)
        self.assertEqual(qC_hat, qC_out_hat, message="mul.out failed")

        # mul + ReLU ground truth
        Crelu = C.copy()
        Crelu[C < 0] = 0
        qCrelu = _quantize(Crelu, scale, zero_point)
        qCrelu_hat = mul_relu(qA, qB, scale=scale, zero_point=zero_point)
        np.testing.assert_equal(qCrelu, qCrelu_hat.int_repr(),
                                "Quantized mulition with ReLU failed.")
        qCrelu_out_hat = torch._empty_affine_quantized(qCrelu.shape,
                                                       scale=scale,
                                                       zero_point=zero_point,
                                                       dtype=torch.quint8)
        mul_relu_out(qA, qB, out=qCrelu_out_hat)
        self.assertEqual(qCrelu_hat, qCrelu_out_hat,
                         message="mulReLU.out failed")

        # Scalar addition
        mul = torch.ops.quantized.mul_scalar
        for b in B:
            C_ref = qA.dequantize().numpy() * b.item()
            qC = _quantize(C_ref, scale, zero_point)
            dqC = _dequantize(qC, scale, zero_point)
            qC_hat = mul(qA, b.item(), scale, zero_point)
            dqC_hat = qC_hat.dequantize()
            self.assertEqual(dqC, dqC_hat)

    """Tests the correctness of the mul and mul_relu op."""
    def test_qmul_relu_different_qparams(self):
        mul_relu = torch.ops.quantized.mul_relu
        mul = torch.ops.quantized.mul
        mul_out = torch.ops.quantized.mul_out
        mul_relu_out = torch.ops.quantized.mul_relu_out

        A = torch.arange(-25, 25, dtype=torch.float)
        B = torch.arange(-25, 25, dtype=torch.float)
        scale_A = 3.0
        zero_point_A = 7
        scale_B = 5.0
        zero_point_B = 127

        scale_C = 0.5
        zero_point_C = 5

        qA = torch.quantize_linear(A, scale=scale_A, zero_point=zero_point_A,
                                   dtype=torch.quint8)
        qB = torch.quantize_linear(B, scale=scale_B, zero_point=zero_point_B,
                                   dtype=torch.quint8)

        # mul ground truth
        C = (qA.dequantize() * qB.dequantize()).numpy()
        qC = _quantize(C, scale_C, zero_point_C)
        qC_hat = mul(qA, qB, scale=scale_C, zero_point=zero_point_C)
        np.testing.assert_equal(qC, qC_hat.int_repr(),
                                "Quantized multiplication failed.")
        qC_out_hat = torch._empty_affine_quantized(qC.shape,
                                                   scale=scale_C,
                                                   zero_point=zero_point_C,
                                                   dtype=torch.quint8)
        mul_out(qA, qB, out=qC_out_hat)
        self.assertEqual(qC_hat, qC_out_hat, message="mul.out failed")

        # mul + ReLU ground truth
        Crelu = C.copy()
        Crelu[C < 0] = 0
        qCrelu = _quantize(Crelu, scale_C, zero_point_C)
        qCrelu_hat = mul_relu(qA, qB, scale=scale_C, zero_point=zero_point_C)
        np.testing.assert_equal(qCrelu, qCrelu_hat.int_repr(),
                                "Quantized multiplication with ReLU failed.")
        qCrelu_out_hat = torch._empty_affine_quantized(qCrelu.shape,
                                                       scale=scale_C,
                                                       zero_point=zero_point_C,
                                                       dtype=torch.quint8)
        mul_relu_out(qA, qB, out=qCrelu_out_hat)
        self.assertEqual(qCrelu_hat, qCrelu_out_hat,
                         message="mulReLU.out failed")

    """Tests max pool operation on quantized tensors."""
    @given(X=hu.tensor(shapes=hu.array_shapes(min_dims=3, max_dims=4,
                                              min_side=1, max_side=10),
                       qparams=hu.qparams()),
           kernel=st.sampled_from((3, 5, 7)),
           stride=st.sampled_from((None, 1, 2)),
           dilation=st.integers(1, 2),
           padding=st.integers(0, 2))
    def test_max_pool2d(self, X, kernel, stride, dilation, padding):
        X, (scale, zero_point, torch_type) = X
        # Check constraints
        assume(kernel // 2 >= padding)  # Kernel cannot be overhanging!
        iH, iW = X.shape[-2:]
        oH = pool_output_shape(iH, kernel, padding, stride, dilation)
        assume(oH > 0)
        oW = pool_output_shape(iW, kernel, padding, stride, dilation)
        assume(oW > 0)

        a = torch.from_numpy(X)
        a_pool = torch.nn.functional.max_pool2d(a, kernel_size=kernel,
                                                stride=stride,
                                                padding=padding, dilation=dilation)
        a_ref = torch.quantize_linear(a_pool, scale=scale,
                                      zero_point=zero_point, dtype=torch_type)
        a_ref = a_ref.dequantize()
        qa = torch.quantize_linear(a, scale=scale, zero_point=zero_point,
                                   dtype=torch_type)

        ops_under_test = {
            "torch": torch.max_pool2d,
            "nn.functional": torch.nn.functional.max_pool2d,
            "nn.quantized.functional": torch.nn.quantized.functional.max_pool2d
        }

        for name, op in ops_under_test.items():
            a_hat = op(qa, kernel_size=kernel, stride=stride, padding=padding,
                       dilation=dilation)
            self.assertEqual(a_ref, a_hat.dequantize(),
                             message="{} results are off".format(name))
        # Test the ops.quantized separately, because None is not treated.
        a_hat = torch.ops.quantized.max_pool2d(
            qa, kernel_size=_pair(kernel),
            stride=_pair(kernel if stride is None else stride),
            padding=_pair(padding), dilation=_pair(dilation))
        self.assertEqual(a_ref, a_hat.dequantize(),
                         message="ops.quantized.max_pool2d results are off")

    @no_deadline
    @given(X=hu.tensor(shapes=hu.array_shapes(min_dims=3, max_dims=4,
                                              min_side=1, max_side=10),
                       qparams=hu.qparams()),
           output_size_h=st.integers(1, 10),
           output_size_w=st.integers(1, 10))
    def test_adaptive_avg_pool2d(self, X, output_size_h, output_size_w):
        X, (scale, zero_point, torch_type) = X

        H, W = X.shape[-2:]
        assume(output_size_h <= H)
        assume(output_size_w <= W)
        if output_size_h == output_size_w:
            output_size = output_size_h
        else:
            output_size = (output_size_h, output_size_w)

        X = torch.from_numpy(X)
        qX = torch.quantize_linear(X, scale=scale, zero_point=zero_point,
                                   dtype=torch_type)

        # Run reference on int_repr + round to avoid double rounding error.
        X_ref = torch.nn.functional.adaptive_avg_pool2d(
            qX.int_repr().to(torch.float), output_size).round()

        ops_under_test = {
            "nn.functional": torch.nn.functional.adaptive_avg_pool2d,
            "nn.quantized.functional":
                torch.nn.quantized.functional.adaptive_avg_pool2d
        }

        error_message = r"Results are off for {}:\n\tExpected:\n{}\n\tGot:\n{}"

        for name, op in ops_under_test.items():
            qX_hat = op(qX, output_size=output_size)
            self.assertEqual(X_ref, qX_hat.int_repr(), prec=1.0,
                             message=error_message.format(name, X_ref, qX_hat))
            self.assertEqual(scale, qX_hat.q_scale(),
                             message=error_message.format(name + '.scale', scale, qX_hat.q_scale()))
            self.assertEqual(zero_point, qX_hat.q_zero_point(),
                             message=error_message.format(name + '.zero_point', scale,
                                                          qX_hat.q_zero_point()))

    """Tests quantize concatenation (both fused and not)."""
    @given(X=hu.tensor(shapes=hu.array_shapes(min_dims=3, max_dims=4,
                                              min_side=1, max_side=10),
                       qparams=hu.qparams()),
           num=st.integers(1, 4),
           dim=st.integers(1, 4),
           relu=st.booleans())
    def test_cat(self, X, num, dim, relu):
        tensors_q = []
        tensors_ref = []
        X, (scale, zero_point, torch_type) = X
        assume(dim < X.ndim)
        X = torch.from_numpy(X)
        new_shape = np.array(X.shape)
        new_shape[dim] = 0
        for idx in range(num):
            tensors_q.append(torch.quantize_linear(X, scale, zero_point,
                                                   torch_type))
            tensors_ref.append(X)
            new_shape[dim] += tensors_ref[-1].shape[dim]

        cat_ref = torch.cat(tensors_ref, dim=dim)
        cat_ref = torch.quantize_linear(cat_ref, scale, zero_point, torch_type)
        cat_ref = cat_ref.dequantize()

        if relu:
            cat_ref = F.relu(cat_ref)
            q_cat_op = torch.ops.quantized.cat_relu
            q_cat_out_op = torch.ops.quantized.cat_relu_out
        else:
            q_cat_op = torch.ops.quantized.cat
            q_cat_out_op = torch.ops.quantized.cat_out

        cat_q = q_cat_op(tensors_q, dim=dim, scale=scale,
                         zero_point=zero_point)
        cat_q = cat_q.dequantize()
        np.testing.assert_equal(cat_ref.numpy(), cat_q.numpy())

        cat_q_out = torch._empty_affine_quantized(
            list(new_shape), scale=scale,
            zero_point=zero_point, dtype=torch_type)
        q_cat_out_op(tensors_q, dim=dim, out=cat_q_out)
        cat_q_out = cat_q_out.dequantize()
        np.testing.assert_equal(cat_ref.numpy(), cat_q_out.numpy())

        # Test the cat on per-channel quantized tensor.
        ch_axis = 1
        scales = torch.from_numpy(np.array([1.0] * X.shape[ch_axis]))
        scales = scales.to(torch.float64)
        zero_points = torch.from_numpy(np.array([0] * X.shape[ch_axis]))
        zero_points = zero_points.to(torch.long)
        tensors_q[0] = torch.quantize_linear_per_channel(
            X, scales, zero_points, axis=[ch_axis], dtype=torch_type)
        with self.assertRaisesRegex(RuntimeError, "supported.*cat"):
            cat_q = q_cat_op(tensors_q, dim=ch_axis, scale=scale,
                             zero_point=zero_point)

    """Tests the correctness of the quantized equal op."""
    @given(X=hu.tensor(shapes=hu.array_shapes(1, 5, 1, 5),
                       qparams=hu.qparams()),
           X2=hu.tensor(shapes=hu.array_shapes(1, 5, 1, 5),
                        qparams=hu.qparams()),
           X_per_channel=st.booleans(),
           X2_per_channel=st.booleans())
    def test_equal(self, X, X2, X_per_channel, X2_per_channel):
        X, X_params = X
        (scale, zero_point, torch_type) = X_params
        X2, X2_params = X2
        (scale2, zero_point2, torch_type2) = X2_params

        X = torch.from_numpy(X)
        if X_per_channel:
            X_scheme = 'per_channel'
            channels = X.shape[-1]
            qX = torch.quantize_linear_per_channel(
                X,
                scales=torch.tensor([scale] * channels),
                zero_points=torch.tensor([zero_point] * channels),
                dtype=torch_type,
                axis=[X.ndim - 1])
        else:
            X_scheme = 'per_tensor'
            qX = torch.quantize_linear(X, scale=scale, zero_point=zero_point,
                                       dtype=torch_type)
        X2 = torch.from_numpy(X2)
        if X2_per_channel:
            X2_scheme = 'per_channel'
            channels = X2.shape[-1]
            qX2 = torch.quantize_linear_per_channel(
                X2,
                scales=torch.tensor([scale2] * channels),
                zero_points=torch.tensor([zero_point2] * channels),
                dtype=torch_type2,
                axis=[X2.ndim - 1])
        else:
            X2_scheme = 'per_tensor'
            qX2 = torch.quantize_linear(X2, scale=scale2, zero_point=zero_point2,
                                        dtype=torch_type2)

        def equal_ref(qX, qX2):
            if qX.qscheme() != qX2.qscheme():
                return False
            if qX.shape != qX2.shape:
                return False
            if qX.qscheme() == torch.per_tensor_affine:
                if qX.q_scale() != qX2.q_scale():
                    return False
                if qX.q_zero_point() != qX2.q_zero_point():
                    return False
            elif qX.qscheme() == torch.per_channel_affine:
                if (qX.q_per_channel_scales() !=
                   qX2.q_per_channel_scales()).any():
                    return False
                if (qX.q_per_channel_zero_points() !=
                   qX2.q_per_channel_zero_points()).any():
                    return False
            else:
                raise NotImplementedError("Don't know what to do with",
                                          qX.qscheme())
            if (qX.int_repr().to(float) != qX2.int_repr().to(float)).any():
                return False
            return True

        self.assertEqual(qX.equal(qX), equal_ref(qX, qX))
        self.assertEqual(qX.equal(qX2), equal_ref(qX, qX2))


@unittest.skipIf(
    not torch.fbgemm_is_cpu_supported(),
    " Quantized operations require FBGEMM. FBGEMM is only optimized for CPUs"
    " with instruction set support avx2 or newer.",
)
class TestDynamicQuantizedLinear(TestCase):
    """Tests the correctness of the dynamic quantized linear and linear_relu op."""
    @given(
        batch_size=st.integers(1, 4),
        input_channels=st.integers(16, 32),
        output_channels=st.integers(4, 8),
        use_bias=st.booleans(),
        use_relu=st.booleans(),
        use_multi_dim_input=st.booleans(),
        use_channelwise=st.booleans())
    def test_qlinear(self, batch_size, input_channels, output_channels,
                     use_bias, use_relu, use_multi_dim_input, use_channelwise):
        qlinear_prepack = torch.ops.quantized.fbgemm_linear_prepack
        if use_relu:
            qlinear_dynamic = torch.ops.quantized.fbgemm_linear_relu_dynamic
        else:
            qlinear_dynamic = torch.ops.quantized.fbgemm_linear_dynamic

        if use_multi_dim_input:
            batch_size *= 3  # Test the multi-dim input tensor

        X_scale = 1.0
        X_zp = 0
        X_value_min = 0
        X_value_max = 255
        X_q0 = np.round(np.random.rand(batch_size, input_channels) *
                        (X_value_max - X_value_min)
                        + X_value_min
                        ).astype(np.uint8)
        X_q0 = np.round(np.random.rand(batch_size, input_channels) *
                        (X_value_max - X_value_min) + X_value_min).astype(np.uint8)
        X_q0[0, 0] = X_value_min
        X_q0[0, 1] = X_value_max

        # W_scale = 1.0
        # W_zp = 0
        W_scales = np.ones(output_channels)
        W_zps = np.zeros(output_channels)
        W_value_min = -128
        W_value_max = 127
        W_q0 = np.round(
            np.random.rand(output_channels, input_channels)
            * (W_value_max - W_value_min)
            + W_value_min
        ).astype(np.int8)
        W_q0[0, 0] = W_value_min
        W_q0[1, 0] = W_value_max

        b_value_min = -10
        b_value_max = 10
        b_q0 = np.round(
            np.random.rand(output_channels) *
            (b_value_max - b_value_min) + b_value_min
        ).astype(np.int32) if use_bias else None

        avoid_vpmaddubsw_overflow_linear(
            batch_size,
            input_channels,
            output_channels,
            X_q0,
            X_value_min,
            X_value_max,
            W_q0,
            W_value_min,
            W_value_max,
        )

        X_fp32 = torch.from_numpy(_dequantize(X_q0, X_scale, X_zp)).to(dtype=torch.float)
        if use_multi_dim_input:
            X_fp32 = X_fp32.view(3, int(batch_size / 3), input_channels)

        # W_scale, W_zp = _calculate_dynamic_qparams(W_fp32, torch.qint8)
        # We currently only check the case where W_scale = 1.0, W_zp = 0.

        if use_channelwise:
            W_fp32 = torch.from_numpy(_dequantize(W_q0, W_scales.reshape(
                (-1, 1)), W_zps.reshape((-1, 1)))).to(dtype=torch.float)
            W_q = torch.quantize_linear_per_channel(W_fp32, scales=torch.from_numpy(W_scales).to(
                torch.double), zero_points=torch.from_numpy(W_zps).to(torch.int64), axis=[0], dtype=torch.qint8)
            b_fp32 = torch.from_numpy(
                _dequantize(b_q0, X_scale * W_scales, 0)
            ).to(dtype=torch.float) if use_bias else None
        else:
            W_fp32 = torch.from_numpy(_dequantize(
                W_q0, W_scales[0], W_zps[0])).to(dtype=torch.float)
            W_q = torch.quantize_linear(W_fp32, scale=W_scales[0], zero_point=(
                W_zps[0].astype(int).item()), dtype=torch.qint8)
            b_fp32 = torch.from_numpy(
                _dequantize(b_q0, X_scale * int(W_scales[0].item()), 0)
            ).to(dtype=torch.float) if use_bias else None

        # Observe X_fp32 and determine X_scale and X_zero_point, this should match
        # internals of dynamic linear.
        X_scale, X_zp = _calculate_dynamic_qparams(X_fp32, torch.quint8)
        X_q = torch.quantize_linear(X_fp32, scale=X_scale, zero_point=X_zp, dtype=torch.quint8)

        # Weight prepacking operator for dynamic quantized Linear
        W_prepack = qlinear_prepack(W_q)
        # Dynamic quantized Linear operator with prepacked weight
        Y_fp32 = qlinear_dynamic(X_q.dequantize(), W_prepack, b_fp32)
        # Y_fp32 = qlinear_dynamic(X_fp32, W_prepack, b_fp32)

        Y_fp32_ref = F.linear(X_q.dequantize(), W_q.dequantize(), b_fp32)
        # Y_fp32_ref = F.linear(X_fp32, W_fp32, b_fp32)
        # if use_multi_dim_input:
        #     Y_fp32_ref = Y_fp32_ref.view(3, int(batch_size / 3), output_channels)

        if use_relu:
            Y_fp32_ref[Y_fp32_ref < 0.0] = 0.0

        self.assertEqual(Y_fp32, Y_fp32_ref,
                         message="torch.ops.quantized.fbgemm_linear_dynamic results are off")

    def test_quantized_rnn(self):
        d_in, d_hid = 2, 2

        for cell in [
            torch.nn.LSTM(d_in, d_hid).float(),
        ]:

            # Replace parameter values s.t. the range of values is exactly
            # 255, thus we will have 0 quantization error in the quantized
            # GEMM call. This i s for testing purposes.
            #
            # Note that the current implementation does not support
            # accumulation values outside of the range representable by a
            # 16 bit integer, instead resulting in a saturated value. We
            # must take care that in our test we do not end up with a dot
            # product that overflows the int16 range, e.g.
            # (255*127+255*127) = 64770. So, we hardcode the test values
            # here and ensure a mix of signedness.
            vals = [[100, -155],
                    [100, -155],
                    [-155, 100],
                    [-155, 100],
                    [100, -155],
                    [-155, 100],
                    [-155, 100],
                    [100, -155]]
            if isinstance(cell, torch.nn.LSTM):
                num_chunks = 4
            print(num_chunks)
            vals = vals[:d_hid * num_chunks]
            cell.weight_ih_l0 = torch.nn.Parameter(
                torch.tensor(vals, dtype=torch.float),
                requires_grad=False)
            cell.weight_hh_l0 = torch.nn.Parameter(
                torch.tensor(vals, dtype=torch.float),
                requires_grad=False)

            ref = copy.deepcopy(cell)

            qconfig_dynamic_dict = {
                torch.nn.LSTM: default_dynamic_qconfig,
            }
            default_dynamic_module_mapping = {
                torch.nn.LSTM: torch.nn.quantized.dynamic.LSTM,
            }
            cell_int8 = quantize_dynamic(
                cell, qconfig_dynamic_dict, default_dynamic_module_mapping
            )

            # print("cell:")
            # print(cell)
            # print(type(cell))
            # print("cell_int8:")
            # print(cell_int8)
            # print(type(cell_int8))

            niter = 10
            x = torch.tensor([[100, -155],
                              [-155, 100],
                              [100, -155]], dtype=torch.float).unsqueeze(0).repeat(niter, 1, 1)
            h0_vals = [[-155, 100],
                       [-155, 155],
                       [100, -155]]

            hx = torch.tensor(h0_vals, dtype=torch.float).unsqueeze(0)
            cx = torch.tensor(h0_vals, dtype=torch.float).unsqueeze(0)

            if isinstance(ref, torch.nn.LSTM):
                hiddens = (hx, cx)

            ref_out, ref_hid = ref(x, hiddens)

            # print("ref_out:")
            # print(ref_out)
            # print("ref_hid:")
            # print(ref_hid)

            # Compare int8 quantized to unquantized
            output_int8, final_hiddens_int8 = cell_int8(x, hiddens)

            # print("output_int8:")
            # print(output_int8)
            # print("final_hiddens_int8:")
            # print(final_hiddens_int8)

            torch.testing.assert_allclose(output_int8, ref_out)
            self.assertEqual(output_int8, ref_out)

#             for out, ref in zip(final_hiddens_int8, ref_hid):
#                 torch.testing.assert_allclose(out, ref)
# 
#             def compare_quantized_unquantized(ScriptWrapper, cell):
#                 wrapper = ScriptWrapper(cell)
# 
#                 # Compare quantize scripted module to unquantized
#                 script_out, script_hid = wrapper(x, hiddens)
#                 torch.testing.assert_allclose(script_out, ref_out)
#                 for out, ref in zip(script_hid, ref_hid):
#                     torch.testing.assert_allclose(out, ref)
# 
#                 # Compare export/import to unquantized
#                 export_import_wrapper = self.getExportImportCopyWithPacking(wrapper)
#                 ei_out, ei_hid = export_import_wrapper(x, hiddens)
#                 torch.testing.assert_allclose(ei_out, ref_out)
#                 for out, ref in zip(ei_hid, ref_hid):
#                     torch.testing.assert_allclose(out, ref)
# 
#             if isinstance(cell, torch.jit.quantized.QuantizedLSTM):
#                 for cell in [cell_int8,]:
#                     class ScriptWrapper(torch.jit.ScriptModule):
#                         def __init__(self, cell):
#                             super(ScriptWrapper, self).__init__()
#                             self.cell = cell
# 
#                         @torch.jit.script_method
#                         def forward(self, x, hiddens):
#                             # type: (torch.Tensor, Tuple[torch.Tensor, torch.Tensor])
#                             #        -> Tuple[torch.Tensor, Tuple[torch.Tensor, torch.Tensor]]
#                             return self.cell(x, hiddens)
#                     compare_quantized_unquantized(ScriptWrapper, cell)


@unittest.skipIf(
    not torch.fbgemm_is_cpu_supported(),
    " Quantized operations require FBGEMM. FBGEMM is only optimized for CPUs"
    " with instruction set support avx2 or newer.",
)
class TestQuantizedLinear(unittest.TestCase):
    """Tests the correctness of the quantized linear and linear_relu op."""
    @given(batch_size=st.integers(1, 4),
           input_channels=st.integers(16, 32),
           output_channels=st.integers(4, 8),
           use_bias=st.booleans(),
           use_relu=st.booleans(),
           use_multi_dim_input=st.booleans(),
           use_channelwise=st.booleans())
    def test_qlinear(self, batch_size, input_channels, output_channels, use_bias,
                     use_relu, use_multi_dim_input, use_channelwise):
        qlinear_prepack = torch.ops.quantized.fbgemm_linear_prepack
        if use_relu:
            qlinear = torch.ops.quantized.fbgemm_linear_relu
        else:
            qlinear = torch.ops.quantized.fbgemm_linear

        if use_multi_dim_input:
            batch_size *= 3  # Test the multi-dim input tensor

        X_scale = 1.5
        X_zp = 5
        X_value_min = 0
        X_value_max = 225
        X_q0 = np.round(
            np.random.rand(batch_size, input_channels) *
            (X_value_max - X_value_min)
            + X_value_min
        ).astype(np.uint8)

        W_scales = np.random.rand(output_channels)
        W_zps = np.round(np.random.rand(output_channels) * 100 - 50)
        W_value_min = -128
        W_value_max = 127
        W_q0 = np.round(
            np.random.rand(output_channels, input_channels)
            * (W_value_max - W_value_min)
            + W_value_min
        ).astype(np.int8)

        b_value_min = -10
        b_value_max = 10
        b_q0 = np.round(
            np.random.rand(output_channels) *
            (b_value_max - b_value_min) + b_value_min
        ).astype(np.int32) if use_bias else None

        avoid_vpmaddubsw_overflow_linear(
            batch_size,
            input_channels,
            output_channels,
            X_q0,
            X_value_min,
            X_value_max,
            W_q0,
            W_value_min,
            W_value_max,
        )

        X = torch.from_numpy(_dequantize(
            X_q0, X_scale, X_zp)).to(dtype=torch.float)
        X_q = torch.quantize_linear(
            X, scale=X_scale, zero_point=X_zp, dtype=torch.quint8)

        if use_channelwise:
            W = torch.from_numpy(_dequantize(W_q0, W_scales.reshape(
                (-1, 1)), W_zps.reshape((-1, 1)))).to(dtype=torch.float)
            W_q = torch.quantize_linear_per_channel(W, scales=torch.from_numpy(W_scales).to(
                torch.double), zero_points=torch.from_numpy(W_zps).to(torch.int64), axis=[0], dtype=torch.qint8)
            b = torch.from_numpy(_dequantize(
                b_q0, X_scale * W_scales, 0)).to(dtype=torch.float) if use_bias else None
            b_q = torch.quantize_linear_per_channel(b, scales=torch.from_numpy(X_scale * W_scales).to(
                torch.double), zero_points=torch.zeros(output_channels, dtype=torch.long),
                axis=[0], dtype=torch.qint32) if use_bias else None
        else:
            W = torch.from_numpy(_dequantize(
                W_q0, W_scales[0], W_zps[0])).to(dtype=torch.float)
            W_q = torch.quantize_linear(W, scale=W_scales[0], zero_point=(
                W_zps[0].astype(int).item()), dtype=torch.qint8)
            b = torch.from_numpy(_dequantize(
                b_q0, X_scale * (W_scales[0].item()), 0)).to(dtype=torch.float) if use_bias else None
            b_q = torch.quantize_linear(
                b, scale=X_scale * (W_scales[0].item()), zero_point=0, dtype=torch.qint32) if use_bias else None

        # Compare X_scale * W_scale * input_channels * X_value_max * W_value_max with
        # Y_scale * 255 (max for uint8).
        Y_scale = 125.1234
        Y_zp = 5

        # Weight prepacking operator for quantized Linear
        W_prepack = qlinear_prepack(W_q)

        if use_multi_dim_input:
            X_q = X_q.view(3, int(batch_size / 3), input_channels)

        # Quantized Linear operator with prepacked weight
        Y_q = qlinear(X_q, W_prepack, b_q, Y_scale, Y_zp)

        if not use_channelwise:
            # Test the per-tensor quantization only
            # Reference quantized Linear operator
            Y_q_ref = qlinear_ref(X_q0, X_scale, X_zp, W_q0,
                                  W_scales[0], W_zps[0], b_q0, Y_scale, Y_zp)
            if use_relu:
                Y_q_ref[Y_q_ref < Y_zp] = Y_zp
            if use_multi_dim_input:
                Y_q_ref = np.reshape(
                    Y_q_ref, (3, int(batch_size / 3), output_channels))

            # Assert equal
            np.testing.assert_equal(Y_q_ref, Y_q.int_repr().numpy())

        # Test both per-tensor and per-channel quantization
        # Reference quantized result from PyTorch Linear operator
        W_fp32 = W_q.dequantize().to(dtype=torch.float)
        X_fp32 = X_q.dequantize().to(dtype=torch.float)
        b_fp32 = b_q.dequantize().to(dtype=torch.float) if use_bias else None
        Y_fp32_ref = F.linear(X_fp32, W_fp32, b_fp32)
        if use_relu:
            Y_fp32_ref[Y_fp32_ref < 0.0] = 0.0
        Y_q_ref2 = torch.quantize_linear(
            Y_fp32_ref, Y_scale, Y_zp, torch.quint8)
        # Assert equal
        np.testing.assert_equal(
            Y_q_ref2.int_repr().numpy(), Y_q.int_repr().numpy())

    """Tests the correctness of the quantized::fbgemm_linear_unpack op."""
    @given(W=hu.tensor(shapes=hu.array_shapes(2, 2,),
                       qparams=hu.qparams(dtypes=torch.qint8)),
           use_channelwise=st.booleans())
    def test_qlinear_unpack(self, W, use_channelwise):
        W, (W_scale, W_zp, torch_type) = W

        if use_channelwise:
            output_channels = W.shape[0]
            W_scales = torch.rand(output_channels).to(torch.double)
            W_zps = torch.round(torch.rand(output_channels)
                                * 100 - 50).to(torch.int64)

        qlinear_prepack = torch.ops.quantized.fbgemm_linear_prepack
        qlinear_unpack = torch.ops.quantized.fbgemm_linear_unpack

        W = torch.from_numpy(W)

        if use_channelwise:
            W_q = torch.quantize_linear_per_channel(
                W, W_scales, W_zps, [0], dtype=torch_type)
        else:
            W_q = torch.quantize_linear(W, scale=W_scale, zero_point=W_zp,
                                        dtype=torch_type)

        # Weight prepacking operator for quantized Linear
        W_prepack = qlinear_prepack(W_q)
        # Weight unpack operator for quantized Linear (Used for serialization)
        W_q_origin = qlinear_unpack(W_prepack)

        # Assert equal
        np.testing.assert_equal(W_q.int_repr(), W_q_origin.int_repr().numpy())
        if use_channelwise:
            np.testing.assert_array_almost_equal(np.float32(W_q.q_per_channel_scales().numpy()),
                                                 np.float32(
                                                     W_q_origin.q_per_channel_scales().numpy()),
                                                 decimal=4)
            np.testing.assert_equal(W_q.q_per_channel_zero_points(
            ).numpy(), W_q_origin.q_per_channel_zero_points().numpy())
        else:
            np.testing.assert_equal(np.float32(
                W_q.q_scale()), np.float32(W_q_origin.q_scale()))
            np.testing.assert_equal(
                W_q.q_zero_point(), W_q_origin.q_zero_point())


@unittest.skipIf(
    not torch.fbgemm_is_cpu_supported(),
    " Quantized operations require FBGEMM. FBGEMM is only optimized for CPUs"
    " with instruction set support avx2 or newer.",
)
class TestQuantizedConv(unittest.TestCase):
    """Tests the correctness of quantized convolution op."""
    @given(batch_size=st.integers(1, 3),
           input_channels_per_group=st.sampled_from([2, 4, 5, 8, 16, 32]),
           height=st.integers(10, 16),
           width=st.integers(7, 14),
           output_channels_per_group=st.sampled_from([2, 4, 5, 8, 16, 32]),
           groups=st.integers(1, 3),
           kernel_h=st.integers(1, 7),
           kernel_w=st.integers(1, 7),
           stride_h=st.integers(1, 2),
           stride_w=st.integers(1, 2),
           pad_h=st.integers(0, 2),
           pad_w=st.integers(0, 2),
           dilation=st.integers(1, 1),
           X_scale=st.floats(0.2, 1.6),
           X_zero_point=st.integers(0, 4),
           W_scale=st.lists(st.floats(0.2, 1.6), min_size=1, max_size=2),
           W_zero_point=st.lists(st.integers(-5, 5), min_size=1, max_size=2),
           Y_scale=st.floats(0.2, 1.6),
           Y_zero_point=st.integers(0, 4),
           use_bias=st.booleans(),
           use_relu=st.booleans(),
           use_channelwise=st.booleans())
    def test_qconv(
            self,
            batch_size,
            input_channels_per_group,
            height,
            width,
            output_channels_per_group,
            groups,
            kernel_h,
            kernel_w,
            stride_h,
            stride_w,
            pad_h,
            pad_w,
            dilation,
            X_scale,
            X_zero_point,
            W_scale,
            W_zero_point,
            Y_scale,
            Y_zero_point,
            use_bias,
            use_relu,
            use_channelwise
    ):

        qconv = torch.ops.quantized.fbgemm_conv2d
        if use_relu:
            qconv = torch.ops.quantized.fbgemm_conv2d_relu
        qconv_prepack = torch.ops.quantized.fbgemm_conv_prepack

        # C
        input_channels = input_channels_per_group * groups
        # K
        output_channels = output_channels_per_group * groups

        dilation_h = dilation_w = dilation

        W_scale = W_scale * output_channels
        W_zero_point = W_zero_point * output_channels
        # Resize W_scale and W_zero_points arrays equal to output_channels
        W_scale = W_scale[:output_channels]
        W_zero_point = W_zero_point[:output_channels]

        # For testing, we use small values for weights and for activations so that no overflow occurs
        # in vpmaddubsw instruction. If the overflow occurs in qconv implementation and if there is no overflow
        # in reference we can't exactly match the results with reference.
        # Please see the comment in qconv implementation file (aten/src/ATen/native/quantized/cpu/qconv.cpp)
        # for more details.
        W_value_min = -5
        W_value_max = 5

        # the operator expects them in the format (output_channels, input_channels/groups, kernel_h, kernel_w)
        W_init = torch.from_numpy(
            np.random.randint(
                W_value_min,
                W_value_max,
                (output_channels, int(input_channels / groups), kernel_h, kernel_w)),
        )


        b_init = torch.from_numpy(np.random.randint(0, 10, (output_channels,)))

        stride = [stride_h, stride_w]
        pad = [pad_h, pad_w]
        dilation = [dilation_h, dilation_w]

        X_value_min = 0
        X_value_max = 4
        X_init = torch.from_numpy(np.random.randint(
            X_value_min, X_value_max, (batch_size, input_channels, height, width)))

        X = X_scale * (X_init - X_zero_point).to(dtype=torch.float)

        if use_channelwise:
            W_scales_tensor = torch.tensor(W_scale, dtype=torch.float)
            W_zero_points_tensor = torch.tensor(W_zero_point, dtype=torch.float)
            W = W_scales_tensor.reshape(-1, 1, 1, 1) * (W_init.to(dtype=torch.float) -
                                                        W_zero_points_tensor.reshape(-1, 1, 1, 1)).to(dtype=torch.float)
            b = X_scale * W_scales_tensor * (b_init - 0).to(dtype=torch.float)
        else:
            W = W_scale[0] * (W_init - W_zero_point[0]).to(dtype=torch.float)
            b = X_scale * W_scale[0] * (b_init - 0).to(dtype=torch.float)


        # Existing floating point conv operator
        conv_op = torch.nn.Conv2d(input_channels,
                                  output_channels,
                                  (kernel_h, kernel_w),
                                  (stride_h, stride_w),
                                  (pad_h, pad_w),
                                  (dilation_h, dilation_w),
                                  groups)

        # assign weights
        conv_op.weight = torch.nn.Parameter(W, requires_grad=False)

        conv_op.bias = torch.nn.Parameter(b, requires_grad=False) if use_bias else None

        result_ref = conv_op(X)
        if use_relu:
            relu = torch.nn.ReLU()
            result_ref = relu(result_ref)
        # quantize reference results for comparision
        result_ref_q = torch.quantize_linear(result_ref, scale=Y_scale, zero_point=Y_zero_point, dtype=torch.quint8)

        # reformat X_init and W_init in the required format by qconv operator
        # NCHW -> NHWC
        X_NHWC = X.permute([0, 2, 3, 1]).contiguous()
        # K(C/G)RS -> KRS(C/G)
        W_KRSC = W.permute([0, 2, 3, 1]).contiguous()

        X_q = torch.quantize_linear(X_NHWC, scale=X_scale, zero_point=X_zero_point, dtype=torch.quint8)
        if use_channelwise:
            W_q = torch.quantize_linear_per_channel(W_KRSC,
                                                    W_scales_tensor.to(dtype=torch.double),
                                                    W_zero_points_tensor.to(dtype=torch.long),
                                                    [0],
                                                    dtype=torch.qint8)
            b_q = torch.quantize_linear_per_channel(b,
                                                    X_scale * W_scales_tensor.to(dtype=torch.double),
                                                    torch.zeros(output_channels, dtype=torch.long),
                                                    [0],
                                                    dtype=torch.qint32) if use_bias else None
        else:
            W_q = torch.quantize_linear(W_KRSC, scale=W_scale[0], zero_point=W_zero_point[0], dtype=torch.qint8)
            b_q = torch.quantize_linear(b, scale=X_scale * W_scale[0], zero_point=0, dtype=torch.qint32) if use_bias else None

        W_prepack = qconv_prepack(W_q, stride, pad, dilation, groups)

        Y_q = qconv(
            X_q,
            W_prepack,
            b_q,
            stride,
            pad,
            dilation,
            groups,
            Y_scale,
            Y_zero_point,
        )

        # Back to NCHW format
        Y_q = Y_q.permute([0, 3, 1, 2]).contiguous()

        # Make sure the results match
        # assert_array_almost_equal compares using the following formula:
        #     abs(desired-actual) < 1.5 * 10**(-decimal)
        # (https://docs.scipy.org/doc/numpy/reference/generated/numpy.testing.assert_almost_equal.html)

        # We use decimal = 0 to ignore off-by-1 differences between reference and
        # test. Off-by-1 differences arise due to the order of round and
        # zero_point addition operation, i.e., if addition followed by round is
        # used by reference and round followed by addition is used by test, the
        # results may differ by 1.

        # For example, the result of round(2.5) + 1 is 3 while round(2.5 + 1) is 4
        # assuming the rounding mode is round-to-nearest, ties-to-even.
        np.testing.assert_array_almost_equal(result_ref_q.int_repr().numpy(), Y_q.int_repr().numpy(), decimal=0)

    """Tests the correctness of the quantized::fbgemm_qconv_unpack op."""
    @given(X=hu.tensor_conv2d(min_batch=1, max_batch=3,
                              min_in_channels=1, max_in_channels=7,
                              min_out_channels=1, max_out_channels=7,
                              H_range=(6, 12), W_range=(6, 12),
                              kH_range=(3, 5), kW_range=(3, 5),
                              max_groups=4,
                              qparams=[hu.qparams(dtypes=torch.quint8,
                                                  zero_point_min=0,
                                                  zero_point_max=0),
                                       hu.qparams(dtypes=torch.qint8,
                                                  zero_point_min=0,
                                                  zero_point_max=0),
                                       hu.qparams(dtypes=torch.qint32,
                                                  zero_point_min=0,
                                                  zero_point_max=0)]),
           strideH=st.integers(1, 3), strideW=st.integers(1, 3),
           padH=st.integers(1, 2), padW=st.integers(1, 2),
           channelwise=st.booleans())
    def test_qconv_unpack(self, X, strideH, strideW, padH, padW, channelwise):
        (inputs, filters, bias, groups) = X
        inputs, (inputs_scale, inputs_zero_point, inputs_qtype) = inputs
        filters, (filters_scale, filters_zero_point, filters_qtype) = filters
        bias, (bias_scale, bias_zero_point, bias_qtype) = bias

        if channelwise:
            output_channels = filters.shape[0]
            filters_scale = torch.tensor([filters_scale] * output_channels).to(torch.double)
            filters_zero_point = torch.tensor([filters_zero_point] * output_channels).to(torch.long)

        qconv_prepack = torch.ops.quantized.fbgemm_conv_prepack
        qconv_unpack = torch.ops.quantized.fbgemm_conv_unpack

        # Orig tensor is assumed to be in K(C/G)RS format
        W = torch.from_numpy(filters).to(torch.float)
        # K(C/G)RS -> KRS(C/G)
        W_KRSC = W.permute([0, 2, 3, 1]).contiguous()
        if channelwise:
            W_q = torch.quantize_linear_per_channel(W_KRSC,
                                                    scales=filters_scale,
                                                    zero_points=filters_zero_point,
                                                    axis=[0],
                                                    dtype=filters_qtype)
        else:
            W_q = torch.quantize_linear(W_KRSC, scale=filters_scale, zero_point=filters_zero_point, dtype=filters_qtype)

        # Pack weights using weight packing operator
        strides = [strideH, strideW]
        paddings = [padH, padW]
        dilations = [1, 1]
        W_packed = qconv_prepack(W_q, strides, paddings, dilations, groups)
        # Unpack weights weight unpacking operator (Used for serialization)
        W_unpacked = qconv_unpack(W_packed)

        # Assert equal
        np.testing.assert_equal(W_q.int_repr().numpy(), W_unpacked.int_repr().numpy())
        if channelwise:
            np.testing.assert_array_almost_equal(np.float32(W_q.q_per_channel_scales().numpy()),
                                                 np.float32(W_unpacked.q_per_channel_scales().numpy()),
                                                 decimal=4)
            np.testing.assert_equal(W_q.q_per_channel_zero_points().numpy(), W_unpacked.q_per_channel_zero_points().numpy())
        else:
            np.testing.assert_equal(np.float32(W_q.q_scale()), np.float32(W_unpacked.q_scale()))
            np.testing.assert_equal(W_q.q_zero_point(), W_unpacked.q_zero_point())

@unittest.skipIf(IS_WINDOWS, "QNNPACK has not been built for Windows")
@unittest.skipIf(IS_PPC, "QNNPACK is not currently supported on ppc64le")
@unittest.skipIf(TEST_WITH_UBSAN,
                 "QNNPACK does not play well with UBSAN at the moment,"
                 " so we skip the test if we are in a UBSAN environment.")
class TestQNNPackOps(TestCase):
    """Tests the correctness of the quantized::qnnpack_relu op."""
    @given(X=hu.tensor(shapes=hu.array_shapes(1, 5, 1, 5),
                       qparams=hu.qparams(dtypes=torch.quint8,
                                          zero_point_min=0,
                                          zero_point_max=0)))
    def test_qnnpack_relu(self, X):
        X, (scale, zero_point, torch_type) = X
        relu = torch.ops.quantized.qnnpack_relu

        X = torch.from_numpy(X)
        Y = X.clone()

        qX = torch.quantize_linear(X, scale=scale, zero_point=zero_point, dtype=torch_type)
        qY_hat = relu(qX)

        Y[Y < 0] = 0
        qY = torch.quantize_linear(Y, scale=scale, zero_point=zero_point, dtype=torch_type)
        self.assertEqual(qY, qY_hat)

    """Tests the correctness of the quantized::qnnpack_linear op."""
    @given(output_channels=st.sampled_from([2, 4, 5, 8, 16, 32]),
           X=hu.tensor(shapes=hu.array_shapes(2, 3, 8, 15),
                       qparams=hu.qparams(dtypes=torch.quint8)))
    def test_qnnpack_linear(self, output_channels, X):
        X, (X_scale, X_zp, torch_type) = X
        qmin = torch.iinfo(torch_type).min
        qmax = torch.iinfo(torch_type).max

        input_channels = X.shape[X.ndim - 1]

        input_rows = 1

        for x in range(X.ndim - 1):
            input_rows *= X.shape[x]

        qnnpack_linear = torch.ops.quantized.qnnpack_linear

        X_q0 = np.round(X * (qmin - qmax) + qmin).astype(np.uint8)

        W_scale = 0.4
        W_zp = 0
        W_value_min = 0
        W_value_max = 255
        W_q0 = np.round(
            np.random.rand(output_channels, input_channels)
            * (W_value_max - W_value_min)
            + W_value_min
        ).astype(np.uint8)

        b_value_min = -10
        b_value_max = 10
        b_q0 = np.round(
            np.random.rand(output_channels) * (b_value_max - b_value_min) + b_value_min
        ).astype(np.int32)

        X_scale = 10
        X_zp = 0
        X = torch.from_numpy(_dequantize(X_q0, X_scale, X_zp)).to(dtype=torch.float)
        W = torch.from_numpy(_dequantize(W_q0, W_scale, W_zp)).to(dtype=torch.float)
        b = torch.from_numpy(_dequantize(b_q0, X_scale * W_scale, 0)).to(dtype=torch.float)

        X_q = torch.quantize_linear(X, scale=X_scale, zero_point=X_zp, dtype=torch.quint8)
        W_q = torch.quantize_linear(W, scale=W_scale, zero_point=W_zp, dtype=torch.quint8)
        b_q = torch.quantize_linear(b, scale=X_scale * W_scale, zero_point=0, dtype=torch.qint32)

        Y_scale = 5.4  # This makes sure that the max output value does not exceed 255.
        Y_zp = 0

        # Reference quantized Linear operator
        Y_q_ref = qlinear_ref(X_q0, X_scale, X_zp, W_q0, W_scale, W_zp, b_q0, Y_scale, Y_zp)
        Y_q_ref_float = _dequantize(Y_q_ref, Y_scale, Y_zp)

        # Quantized linear operator
        Y_q = qnnpack_linear(X_q, W_q, b_q, Y_scale, Y_zp)

        # Assert equal
        np.testing.assert_array_almost_equal(Y_q_ref_float, Y_q.dequantize().numpy(), decimal=4)

        # Reference quantized result from PyTorch Linear operator

        W_fp32 = W_q.dequantize().to(dtype=torch.float)
        X_fp32 = X_q.dequantize().to(dtype=torch.float)
        b_fp32 = b_q.dequantize().to(dtype=torch.float)
        Y_fp32_ref = F.linear(X_fp32, W_fp32, b_fp32)
        Y_fp32_ref = Y_fp32_ref.view(-1, output_channels)
        Y_q_ref2 = torch.quantize_linear(Y_fp32_ref, Y_scale, Y_zp, torch.quint8)

        # Assert equal
        np.testing.assert_array_almost_equal(Y_q_ref2.dequantize().numpy(), Y_q.dequantize().numpy(), decimal=4)

    """Tests the correctness of the quantized::qnnpack_add op."""
    @given(A=hu.tensor(shapes=hu.array_shapes(1, 5, 1, 5),
                       qparams=hu.qparams(dtypes=torch.quint8,
                                          zero_point_min=0,
                                          zero_point_max=0)),
           scale_A=st.sampled_from([0.001, 0.057, 0.889, 12.3]),
           scale_B=st.sampled_from([0.008, 0.0821, 0.67, 7]),
           scale_C=st.sampled_from([0.003, 0.07821, 0.457, 7.34]),)
    def test_qnnpack_add(self, A, scale_A, scale_B, scale_C):
        A_temp = A
        A, (scale_a, zero_point_A, torch_type) = A_temp
        B, (scale_b, zero_point_B, torch_type) = A_temp
        A = torch.from_numpy(A)
        B = torch.from_numpy(B)

        assume(scale_A // scale_C >= 2**-14)
        assume(scale_A // scale_C < 2**8)
        assume(scale_B // scale_C >= 2**-14)
        assume(scale_B // scale_C < 2**8)

        zero_point_C = 127

        qA = torch.quantize_linear(A, scale=scale_A, zero_point=zero_point_A,
                                   dtype=torch.quint8)
        qB = torch.quantize_linear(B, scale=scale_B, zero_point=zero_point_B,
                                   dtype=torch.quint8)

        # Add ground truth
        C = (qA.dequantize() + qB.dequantize()).numpy()

        qC = _quantize(C, scale_C, zero_point_C)

        qC_qnnp = torch.ops.quantized.qnnpack_add(qA, qB, scale_C, zero_point_C)

        np.testing.assert_equal(qC, qC_qnnp.int_repr(),
                                "Quantized addition failed.")

        A = torch.ones((0, 2), dtype=torch.float32)
        qA = torch.quantize_linear(A, scale=scale_A, zero_point=zero_point_A,
                                   dtype=torch.quint8)
        qC = torch.ops.quantized.qnnpack_add(qA, qA, scale_C, zero_point_C)
        np.testing.assert_equal(qC.size(), qA.size(),
                                "Quantized addition with batch size 0 failed.")

    """Tests the correctness of quantized::qnnpack_maxpool2d op."""
    @given(A=hu.tensor(shapes=hu.array_shapes(4, 4, 3, 5),
                       qparams=hu.qparams(dtypes=torch.quint8,
                                          zero_point_min=0,
                                          zero_point_max=0)),
           kernel=st.sampled_from([2, 4]),
           stride=st.sampled_from([1, 2]),
           padding=st.sampled_from([1, 2]))
    def test_qnnpack_maxpool2d(self, A, kernel, stride, padding):
        import torch.nn.functional as F

        A, (scale, zero_point, torch_type) = A
        X = torch.from_numpy(A)
        np_type = np.uint8
        dilation = 1

        # Check constraints
        assume(kernel // 2 >= padding)  # Kernel cannot be overhanging!

        iH, iW = X.shape[-2:]

        oH = pool_output_shape(iH, kernel, padding, stride, dilation)
        assume(oH > 0)
        oW = pool_output_shape(iW, kernel, padding, stride, dilation)
        assume(oW > 0)

        k = (kernel, kernel)
        s = (stride, stride)
        d = (dilation, dilation)
        p = (padding, padding)

        q_max_pool = torch.ops.quantized.qnnpack_maxpool2d

        a = scale * (X - zero_point).to(dtype=torch.float)
        qa = torch.quantize_linear(a, scale=scale, zero_point=zero_point,
                                   dtype=torch_type)

        qa_nhwc = qa.permute([0, 2, 3, 1]).contiguous()
        a_ref = qa.dequantize()

        a_pool = F.max_pool2d(a_ref, kernel_size=k, stride=s, padding=p,
                              dilation=d)

        a_pool_nhwc = a_pool.permute([0, 2, 3, 1])

        qa_pool = q_max_pool(qa_nhwc, k, s, p, d)

        qa_pool_int = qa_pool.dequantize()
        np.testing.assert_equal(a_pool_nhwc.numpy(), qa_pool_int.numpy())

        A = torch.ones((0, 4, 4, 2), dtype=torch.float32)
        qa = torch.quantize_linear(A, scale=scale, zero_point=zero_point,
                                   dtype=torch_type)
        qc = q_max_pool(qa, k, s, p, d)
        oH = pool_output_shape(4, kernel, padding, stride, dilation)
        oW = pool_output_shape(4, kernel, padding, stride, dilation)
        np.testing.assert_equal(qc.size(), (0, oH, oW, 2),
                                "Quantized maxpool2d with batch size 0 failed.")


"""Tests the correctness of the tensor comparators."""
class TestComparatorOps(TestCase):
    """Tests the element-wise equality ops."""
    @given(A=hu.tensor(shapes=((3, 4, 5),),
                       qparams=hu.qparams()),
           B=hu.tensor(shapes=((5,), (1, 5), (1, 1, 5), (4, 5), (3, 4, 5)),
                       qparams=hu.qparams()))
    def test_compare_tensor_tensor(self, A, B):
        A, (scale_a, zero_point_a, dtype_a) = A
        B, (scale_b, zero_point_b, dtype_b) = B
        tA = torch.from_numpy(A)
        tB = torch.from_numpy(B)

        qA = torch.quantize_linear(tA, scale=scale_a, zero_point=zero_point_a,
                                   dtype=dtype_a)
        qB = torch.quantize_linear(tB, scale=scale_b, zero_point=zero_point_b,
                                   dtype=dtype_b)
        dqA = qA.dequantize()
        dqB = qB.dequantize()

        ops_under_test = ('__eq__', '__ne__', '__ge__', '__le__', '__gt__',
                          '__lt__', 'eq', 'ne', 'ge', 'le', 'gt', 'lt')

        for op in ops_under_test:
            result_ref = getattr(dqA, op)(dqB)
            result = getattr(qA, op)(qB)
            self.assertEqual(result_ref, result,
                             "'tensor.{}(tensor)'' failed".format(op))
            # Reversed broadcasting.
            result_ref = getattr(dqB, op)(dqA)
            result = getattr(qB, op)(qA)
            self.assertEqual(result_ref, result,
                             "'tensor.{}(tensor)'' failed".format(op))

    @unittest.skip("FIXME: Failing due to overflow error without width option")
    @given(A=hu.tensor(shapes=((3, 4, 5),),
                       qparams=hu.qparams()),
           b=st.floats(allow_infinity=False, allow_nan=False))
    def test_compare_tensor_scalar(self, A, b):
        A, (scale_a, zero_point_a, dtype_a) = A
        tA = torch.from_numpy(A)

        qA = torch.quantize_linear(tA, scale=scale_a, zero_point=zero_point_a,
                                   dtype=dtype_a)
        dqA = qA.dequantize()

        ops_under_test_reversible = ('__eq__', '__ne__', '__ge__', '__le__',
                                     '__gt__', '__lt__')
        ops_under_test_nonreversible = ('eq', 'ne', 'ge', 'le', 'gt', 'lt')

        for op in ops_under_test_reversible:
            result_ref = getattr(dqA, op)(b)
            result = getattr(qA, op)(b)
            self.assertEqual(result_ref, result,
                             "'tensor.{}(scalar)'' failed".format(op))
            # Reversed broadcasting.
            result_ref = getattr(b, op)(dqA)
            result = getattr(b, op)(qA)
            self.assertEqual(result_ref, result,
                             "'scalar.{}(tensor)'' failed".format(op))

        for op in ops_under_test_nonreversible:
            result_ref = getattr(dqA, op)(b)
            result = getattr(qA, op)(b)
            self.assertEqual(result_ref, result,
                             "'tensor.{}(scalar)'' failed".format(op))


if __name__ == "__main__":
    run_tests()<|MERGE_RESOLUTION|>--- conflicted
+++ resolved
@@ -12,14 +12,7 @@
 
 from common_utils import TEST_WITH_UBSAN, TestCase, run_tests, IS_WINDOWS, IS_PPC
 from common_quantized import _quantize, _dequantize, _calculate_dynamic_qparams
-<<<<<<< HEAD
-
-from torch.quantization import quantize_dynamic, default_dynamic_qconfig
-
-import copy
-=======
 from common_quantization import no_deadline
->>>>>>> 71c97d37
 
 # Make sure we won't have overflows from vpmaddubsw instruction used in FBGEMM.
 # On the current Intel x86 architecture, we need to utilize vpmaddubsw instruction
@@ -729,128 +722,6 @@
 
         self.assertEqual(Y_fp32, Y_fp32_ref,
                          message="torch.ops.quantized.fbgemm_linear_dynamic results are off")
-
-    def test_quantized_rnn(self):
-        d_in, d_hid = 2, 2
-
-        for cell in [
-            torch.nn.LSTM(d_in, d_hid).float(),
-        ]:
-
-            # Replace parameter values s.t. the range of values is exactly
-            # 255, thus we will have 0 quantization error in the quantized
-            # GEMM call. This i s for testing purposes.
-            #
-            # Note that the current implementation does not support
-            # accumulation values outside of the range representable by a
-            # 16 bit integer, instead resulting in a saturated value. We
-            # must take care that in our test we do not end up with a dot
-            # product that overflows the int16 range, e.g.
-            # (255*127+255*127) = 64770. So, we hardcode the test values
-            # here and ensure a mix of signedness.
-            vals = [[100, -155],
-                    [100, -155],
-                    [-155, 100],
-                    [-155, 100],
-                    [100, -155],
-                    [-155, 100],
-                    [-155, 100],
-                    [100, -155]]
-            if isinstance(cell, torch.nn.LSTM):
-                num_chunks = 4
-            print(num_chunks)
-            vals = vals[:d_hid * num_chunks]
-            cell.weight_ih_l0 = torch.nn.Parameter(
-                torch.tensor(vals, dtype=torch.float),
-                requires_grad=False)
-            cell.weight_hh_l0 = torch.nn.Parameter(
-                torch.tensor(vals, dtype=torch.float),
-                requires_grad=False)
-
-            ref = copy.deepcopy(cell)
-
-            qconfig_dynamic_dict = {
-                torch.nn.LSTM: default_dynamic_qconfig,
-            }
-            default_dynamic_module_mapping = {
-                torch.nn.LSTM: torch.nn.quantized.dynamic.LSTM,
-            }
-            cell_int8 = quantize_dynamic(
-                cell, qconfig_dynamic_dict, default_dynamic_module_mapping
-            )
-
-            # print("cell:")
-            # print(cell)
-            # print(type(cell))
-            # print("cell_int8:")
-            # print(cell_int8)
-            # print(type(cell_int8))
-
-            niter = 10
-            x = torch.tensor([[100, -155],
-                              [-155, 100],
-                              [100, -155]], dtype=torch.float).unsqueeze(0).repeat(niter, 1, 1)
-            h0_vals = [[-155, 100],
-                       [-155, 155],
-                       [100, -155]]
-
-            hx = torch.tensor(h0_vals, dtype=torch.float).unsqueeze(0)
-            cx = torch.tensor(h0_vals, dtype=torch.float).unsqueeze(0)
-
-            if isinstance(ref, torch.nn.LSTM):
-                hiddens = (hx, cx)
-
-            ref_out, ref_hid = ref(x, hiddens)
-
-            # print("ref_out:")
-            # print(ref_out)
-            # print("ref_hid:")
-            # print(ref_hid)
-
-            # Compare int8 quantized to unquantized
-            output_int8, final_hiddens_int8 = cell_int8(x, hiddens)
-
-            # print("output_int8:")
-            # print(output_int8)
-            # print("final_hiddens_int8:")
-            # print(final_hiddens_int8)
-
-            torch.testing.assert_allclose(output_int8, ref_out)
-            self.assertEqual(output_int8, ref_out)
-
-#             for out, ref in zip(final_hiddens_int8, ref_hid):
-#                 torch.testing.assert_allclose(out, ref)
-# 
-#             def compare_quantized_unquantized(ScriptWrapper, cell):
-#                 wrapper = ScriptWrapper(cell)
-# 
-#                 # Compare quantize scripted module to unquantized
-#                 script_out, script_hid = wrapper(x, hiddens)
-#                 torch.testing.assert_allclose(script_out, ref_out)
-#                 for out, ref in zip(script_hid, ref_hid):
-#                     torch.testing.assert_allclose(out, ref)
-# 
-#                 # Compare export/import to unquantized
-#                 export_import_wrapper = self.getExportImportCopyWithPacking(wrapper)
-#                 ei_out, ei_hid = export_import_wrapper(x, hiddens)
-#                 torch.testing.assert_allclose(ei_out, ref_out)
-#                 for out, ref in zip(ei_hid, ref_hid):
-#                     torch.testing.assert_allclose(out, ref)
-# 
-#             if isinstance(cell, torch.jit.quantized.QuantizedLSTM):
-#                 for cell in [cell_int8,]:
-#                     class ScriptWrapper(torch.jit.ScriptModule):
-#                         def __init__(self, cell):
-#                             super(ScriptWrapper, self).__init__()
-#                             self.cell = cell
-# 
-#                         @torch.jit.script_method
-#                         def forward(self, x, hiddens):
-#                             # type: (torch.Tensor, Tuple[torch.Tensor, torch.Tensor])
-#                             #        -> Tuple[torch.Tensor, Tuple[torch.Tensor, torch.Tensor]]
-#                             return self.cell(x, hiddens)
-#                     compare_quantized_unquantized(ScriptWrapper, cell)
-
 
 @unittest.skipIf(
     not torch.fbgemm_is_cpu_supported(),
