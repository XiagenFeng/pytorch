# See README.md in this directory for more guidance


# Temporary type cast operators. These are needed to trace type-casts now since
# Type's are not supported in the IR. Instead, we call down to these
# specialized operators for each datatype.
# TODO: remove when we have Type support in the IR
- func: _cast_Byte(Tensor self, bool non_blocking=false) -> Tensor
  variants: function

- func: _cast_Char(Tensor self, bool non_blocking=false) -> Tensor
  variants: function

- func: _cast_Double(Tensor self, bool non_blocking=false) -> Tensor
  variants: function

- func: _cast_Float(Tensor self, bool non_blocking=false) -> Tensor
  variants: function

- func: _cast_Int(Tensor self, bool non_blocking=false) -> Tensor
  variants: function

- func: _cast_Long(Tensor self, bool non_blocking=false) -> Tensor
  variants: function

- func: _cast_Short(Tensor self, bool non_blocking=false) -> Tensor
  variants: function

- func: _cast_Half(Tensor self, bool non_blocking=false) -> Tensor
  variants: function

- func: _cudnn_ctc_loss(Tensor log_probs, Tensor targets, IntList input_lengths, IntList target_lengths, int64_t blank, bool deterministic) -> (Tensor, Tensor)
  dispatch:
    CUDA: _cudnn_ctc_loss

- func: _cudnn_rnn_flatten_weight(TensorList weight_arr, int64_t weight_stride0, int64_t input_size, int64_t mode, int64_t hidden_size, int64_t num_layers, bool batch_first, bool bidirectional) -> Tensor
  dispatch:
    CUDA: _cudnn_rnn_flatten_weight

- func: _cudnn_rnn(Tensor input, TensorList weight, int64_t weight_stride0, Tensor? weight_buf, Tensor hx, Tensor? cx, int64_t mode, int64_t hidden_size, int64_t num_layers, bool batch_first, double dropout, bool train, bool bidirectional, IntList batch_sizes, BoolTensor? dropout_state) -> (Tensor, Tensor, Tensor, Tensor, Tensor)
  dispatch:
    CUDA: _cudnn_rnn

- func: _cudnn_rnn_backward(Tensor input, TensorList weight, int64_t weight_stride0, Tensor weight_buf, Tensor hx, Tensor? cx, Tensor output, Tensor? grad_output, Tensor? grad_hy, Tensor? grad_cy, int64_t mode, int64_t hidden_size, int64_t num_layers, bool batch_first, double dropout, bool train, bool bidirectional, IntList batch_sizes, BoolTensor? dropout_state, Tensor reserve, std::array<bool,4> output_mask) -> (Tensor, Tensor, Tensor, TensorList)
  dispatch:
    CUDA: _cudnn_rnn_backward

- func: _cudnn_init_dropout_state(double dropout, bool train, int64_t dropout_seed, TensorOptions options) -> Tensor
  dispatch:
    CUDA: _cudnn_init_dropout_state

- func: _fused_dropout(Tensor self, double p, Generator* generator=nullptr) -> (Tensor, Tensor)
  variants: function
  dispatch:
     CUDA: fused_dropout_cuda

- func: _masked_scale(Tensor self, Tensor mask, double scale) -> Tensor
  variants: function
  dispatch:
     CUDA: masked_scale_cuda

- func: _reshape_from_tensor(Tensor self, Tensor shape) -> Tensor

- func: _shape_as_tensor(Tensor self) -> Tensor

- func: dropout(Tensor input, double p, bool train) -> Tensor

- func: dropout_(Tensor self, double p, bool train) -> Tensor

- func: feature_dropout(Tensor input, double p, bool train) -> Tensor

- func: feature_dropout_(Tensor self, double p, bool train) -> Tensor

- func: alpha_dropout(Tensor input, double p, bool train) -> Tensor

- func: alpha_dropout_(Tensor self, double p, bool train) -> Tensor

- func: feature_alpha_dropout(Tensor input, double p, bool train) -> Tensor

- func: feature_alpha_dropout_(Tensor self, double p, bool train) -> Tensor

- func: abs(Tensor self) -> Tensor
  variants: function, method

- func: abs_(Tensor self) -> Tensor
  variants: function, method
  dispatch:
    CPU: _abs__cpu
    CUDA: _abs__cuda

- func: abs_out(Tensor result, Tensor self) -> Tensor
  dispatch:
    CPU: _abs_out_cpu
    CUDA: _abs_out_cuda

- func: acos(Tensor self) -> Tensor
  variants: function, method

- func: acos_(Tensor self) -> Tensor
  variants: function, method
  dispatch:
    CPU: _acos__cpu
    CUDA: _acos__cuda

- func: acos_out(Tensor result, Tensor self) -> Tensor
  dispatch:
    CPU: _acos_out_cpu
    CUDA: _acos_out_cuda

- func: avg_pool1d(Tensor self, IntList[1] kernel_size, IntList[1] stride={}, IntList[1] padding=0, bool ceil_mode=false, bool count_include_pad=true) -> Tensor

- func: adaptive_avg_pool1d(Tensor self, IntList[1] output_size) -> Tensor

- func: adaptive_max_pool1d(Tensor self, IntList[1] output_size) -> (Tensor, Tensor)

- func: add(Tensor self, Tensor other, *, Scalar alpha=1) -> Tensor
  variants: function, method

- func: add_(Tensor self, Tensor other, *, Scalar alpha=1) -> Tensor
  variants: method

- func: add_out(Tensor result, Tensor self, Tensor other, *, Scalar alpha=1) -> Tensor

# For C++ only, until we have conversion from C++ numbers to Tensor
- func: add(Tensor self, Scalar other, Scalar alpha=1) -> Tensor
  variants: function, method

- func: add_(Tensor self, Scalar other, Scalar alpha=1) -> Tensor
  variants: method

- func: addmv(Tensor self, Tensor mat, Tensor vec, *, Scalar beta=1, Scalar alpha=1) -> Tensor
  variants: function, method

- func: addmv_(Tensor self, Tensor mat, Tensor vec, *, Scalar beta=1, Scalar alpha=1) -> Tensor
  variants: function, method

- func: addmv_out(Tensor result, Tensor self, Tensor mat, Tensor vec, *, Scalar beta=1, Scalar alpha=1) -> Tensor

- func: addr(Tensor self, Tensor vec1, Tensor vec2, *, Scalar beta=1, Scalar alpha=1) -> Tensor
  variants: function, method

- func: addr_(Tensor self, Tensor vec1, Tensor vec2, *, Scalar beta=1, Scalar alpha=1) -> Tensor
  variants: method

- func: addr_out(Tensor result, Tensor self, Tensor vec1, Tensor vec2, *, Scalar beta=1, Scalar alpha=1) -> Tensor

- func: all(Tensor self, int64_t dim, bool keepdim=false) -> Tensor
  variants: function, method

- func: all_out(Tensor result, Tensor self, int64_t dim, bool keepdim=false) -> Tensor

- func: allclose(Tensor self, Tensor other, double rtol=1e-5, double atol=1e-8, bool equal_nan=False) -> bool
  variants: function, method

- func: any(Tensor self, int64_t dim, bool keepdim=false) -> Tensor
  variants: function, method

- func: any_out(Tensor result, Tensor self, int64_t dim, bool keepdim=false) -> Tensor

- func: arange(Scalar start, Scalar end, TensorOptions options={}) -> Tensor

- func: arange(Scalar start, Scalar end, Scalar step, TensorOptions options={}) -> Tensor

- func: arange_out(Tensor result, Scalar start, Scalar end) -> Tensor

- func: arange_out(Tensor result, Scalar start, Scalar end, Scalar step) -> Tensor

- func: arange(Scalar end, TensorOptions options={}) -> Tensor

- func: arange_out(Tensor result, Scalar end) -> Tensor

# This function is a temporary hack to allow tracing of arange like constructs with dynamic
# bounds on arange.  Normal arange is not traceable because it does not take any tensor inputs;
# if the range you need is based on another tensor, calling this function directly will
# preserve tracing.  Get rid of this when arange can directly take tensors for bounds
# (so that it can be traced directly).
- func: _dim_arange(Tensor like, int64_t dim) -> Tensor

# `argmin` and `argmax` are exposed in C++ but not in Python, where we only
# expose `_argmin` and `_argmax` (which call the first versions). In Python, we
# then define our own `argmax` and `argmin` that handle passing `dim=None`,
# which gets the argmax/argmin of the flattened array.

- func: argmax(Tensor self, int64_t dim, bool keepdim=false) -> Tensor
  variants: function, method

- func: argmax(Tensor self) -> Tensor
  variants: function, method

- func: _argmax(Tensor self, int64_t dim, bool keepdim=false) -> Tensor
  variants: function

- func: argmin(Tensor self, int64_t dim, bool keepdim=false) -> Tensor
  variants: function, method

- func: argmin(Tensor self) -> Tensor
  variants: function, method

- func: _argmin(Tensor self, int64_t dim, bool keepdim=false) -> Tensor
  variants: function

- func: as_strided(Tensor self, IntList size, IntList stride) -> Tensor
  variants: function, method
  device_guard: false

- func: as_strided_(Tensor self, IntList size, IntList stride) -> Tensor
  variants: function, method
  device_guard: false

- func: as_strided(Tensor self, IntList size, IntList stride, int64_t storage_offset) -> Tensor
  variants: function, method
  device_guard: false
  python_default_init:
    storage_offset: self.storage_offset()

- func: as_strided_(Tensor self, IntList size, IntList stride, int64_t storage_offset) -> Tensor
  variants: function, method
  device_guard: false
  python_default_init:
    storage_offset: self.storage_offset()

- func: asin(Tensor self) -> Tensor
  variants: function, method

- func: asin_(Tensor self) -> Tensor
  variants: function, method
  dispatch:
    CPU: _asin__cpu
    CUDA: _asin__cuda

- func: asin_out(Tensor result, Tensor self) -> Tensor
  dispatch:
    CPU: _asin_out_cpu
    CUDA: _asin_out_cuda

- func: atan(Tensor self) -> Tensor
  variants: function, method

- func: atan_(Tensor self) -> Tensor
  variants: function, method
  dispatch:
    CPU: _atan__cpu
    CUDA: _atan__cuda

- func: atan_out(Tensor result, Tensor self) -> Tensor
  dispatch:
    CPU: _atan_out_cpu
    CUDA: _atan_out_cuda

- func: baddbmm(Tensor self, Tensor batch1, Tensor batch2, *, Scalar beta=1, Scalar alpha=1) -> Tensor
  variants: function, method
  dispatch:
    CPU: baddbmm_cpu
    CUDA: baddbmm_cuda

- func: baddbmm_(Tensor self, Tensor batch1, Tensor batch2, *, Scalar beta=1, Scalar alpha=1) -> Tensor
  variants: method
  dispatch:
    CPU: baddbmm__cpu
    CUDA: baddbmm__cuda

- func: _baddbmm_mkl_(Tensor self, Tensor batch1, Tensor batch2, *, Scalar beta=1, Scalar alpha=1) -> Tensor
  variants: function

- func: baddbmm_out(Tensor result, Tensor self, Tensor batch1, Tensor batch2, *, Scalar beta=1, Scalar alpha=1) -> Tensor
  variants: function
  dispatch:
    CPU: baddbmm_out_cpu
    CUDA: baddbmm_out_cuda

- func: bartlett_window(int64_t window_length, TensorOptions options={}) -> Tensor

- func: bartlett_window(int64_t window_length, bool periodic, TensorOptions options={}) -> Tensor

- func: batch_norm(Tensor input, Tensor? weight, Tensor? bias, Tensor? running_mean, Tensor? running_var, bool training, double momentum, double eps, bool cudnn_enabled) -> Tensor

# Sample bernoulli with values in `self` as probability.
- func: bernoulli(Tensor self, *, Generator* generator=nullptr) -> Tensor
  variants: function, method

- func: bernoulli_out(Tensor result, Tensor self, *, Generator* generator=nullptr) -> Tensor
  variants: function

- func: bernoulli_(Tensor self, Tensor p, *, Generator* generator=nullptr) -> Tensor
  variants: method
  dispatch:
    CPU: bernoulli_tensor_cpu_
    CUDA: bernoulli_tensor_cuda_

- func: bernoulli_(Tensor self, double p=0.5, *, Generator* generator=nullptr) -> Tensor
  variants: method
  dispatch:
    CPU: bernoulli_scalar_cpu_
    CUDA: bernoulli_scalar_cuda_

# This out-of-place version isn't used explicitly, but needed by jit.
# There is no default valid on `p` here because it would introduce ambiguity
# with `bernoulli(Tensor self, *, Generator* generator=nullptr)` declaration.
- func: bernoulli(Tensor self, double p, *, Generator* generator=nullptr) -> Tensor
  variants: function, method

- func: bilinear(Tensor input1, Tensor input2, Tensor weight, Tensor? bias) -> Tensor

- func: binary_cross_entropy_with_logits(Tensor self, Tensor target, Tensor? weight, Tensor? pos_weight, int64_t reduction) -> Tensor
  variants: function

- func: binary_cross_entropy_with_logits_backward(Tensor grad_output, Tensor self, Tensor target, Tensor? weight, Tensor? pos_weight, int64_t reduction) -> Tensor
  variants: function

- func: bincount(Tensor self, Tensor? weights={}, int64_t minlength=0) -> Tensor
  variants: function, method
  dispatch:
    CPU: _bincount_cpu
    CUDA: _bincount_cuda

- func: blackman_window(int64_t window_length, TensorOptions options={}) -> Tensor

- func: blackman_window(int64_t window_length, bool periodic, TensorOptions options={}) -> Tensor

- func: bmm(Tensor self, Tensor mat2) -> Tensor
  variants: function, method
  dispatch:
    CPU: bmm_cpu
    CUDA: bmm_cuda

- func: bmm_out(Tensor result, Tensor self, Tensor mat2) -> Tensor
  variants: function
  dispatch:
    CPU: bmm_out_cpu
    CUDA: bmm_out_cuda

- func: broadcast_tensors(TensorList tensors) -> TensorList
  device_guard: false

- func: cat(TensorList tensors, int64_t dim=0) -> Tensor

- func: cat_out(Tensor result, TensorList tensors, int64_t dim=0) -> Tensor

- func: ceil(Tensor self) -> Tensor
  variants: function, method

- func: ceil_(Tensor self) -> Tensor
  variants: function, method
  dispatch:
    CPU: _ceil__cpu
    CUDA: _ceil__cuda

- func: ceil_out(Tensor result, Tensor self) -> Tensor
  dispatch:
    CPU: _ceil_out_cpu
    CUDA: _ceil_out_cuda

- func: chain_matmul(TensorList matrices) -> Tensor
  variants: function

- func: chunk(Tensor self, int64_t chunks, int64_t dim=0) -> TensorList
  variants: function, method
  device_guard: false

- func: clamp(Tensor self, Scalar? min=None, Scalar? max=None) -> Tensor
  variants: function, method

- func: clamp_(Tensor self, Scalar? min=None, Scalar? max=None) -> Tensor
  variants: function, method
  dispatch:
    CPU: _clamp__cpu
    CUDA: _clamp__cuda

- func: clamp_out(Tensor result, Tensor self, Scalar? min=None, Scalar? max=None) -> Tensor
  dispatch:
    CPU: _clamp_out_cpu
    CUDA: _clamp_out_cuda

- func: clamp_max(Tensor self, Scalar max) -> Tensor
  variants: function, method

- func: clamp_max_(Tensor self, Scalar max) -> Tensor
  variants: function, method
  dispatch:
    CPU: _clamp_max__cpu
    CUDA: _clamp_max__cuda

- func: clamp_max_out(Tensor result, Tensor self, Scalar max) -> Tensor
  dispatch:
    CPU: _clamp_max_out_cpu
    CUDA: _clamp_max_out_cuda

- func: clamp_min(Tensor self, Scalar min) -> Tensor
  variants: function, method

- func: clamp_min_(Tensor self, Scalar min) -> Tensor
  variants: function, method
  dispatch:
    CPU: _clamp_min__cpu
    CUDA: _clamp_min__cuda

- func: clamp_min_out(Tensor result, Tensor self, Scalar min) -> Tensor
  dispatch:
    CPU: _clamp_min_out_cpu
    CUDA: _clamp_min_out_cuda

- func: cudnn_is_acceptable(Tensor self) -> bool
  device_guard: false

- func: constant_pad_nd(Tensor self, IntList pad, Scalar value=0) -> Tensor
  variants: function

- func: contiguous(Tensor self) -> Tensor
  variants: method

- func: convolution(Tensor input, Tensor weight, Tensor? bias, IntList stride, IntList padding, IntList dilation, bool transposed, IntList output_padding, int64_t groups) -> Tensor

- func: _convolution(Tensor input, Tensor weight, Tensor? bias, IntList stride, IntList padding, IntList dilation, bool transposed, IntList output_padding, int64_t groups, bool benchmark, bool deterministic, bool cudnn_enabled) -> Tensor

- func: _convolution_nogroup(Tensor input, Tensor weight, Tensor? bias, IntList stride, IntList padding, IntList dilation, bool transposed, IntList output_padding) -> Tensor

- func: _convolution_double_backward(Tensor? ggI, Tensor? ggW, Tensor? ggb, Tensor gO, Tensor weight, Tensor self, IntList stride, IntList padding, IntList dilation, bool transposed, IntList output_padding, int64_t groups, bool benchmark, bool deterministic, bool cudnn_enabled, std::array<bool,3> output_mask) -> (Tensor, Tensor, Tensor)

- func: conv1d(Tensor input, Tensor weight, Tensor bias={}, IntList[1] stride=1, IntList[1] padding=0, IntList[1] dilation=1, int64_t groups=1) -> Tensor

- func: conv2d(Tensor input, Tensor weight, Tensor bias={}, IntList[2] stride=1, IntList[2] padding=0, IntList[2] dilation=1, int64_t groups=1) -> Tensor

- func: conv3d(Tensor input, Tensor weight, Tensor bias={}, IntList[3] stride=1, IntList[3] padding=0, IntList[3] dilation=1, int64_t groups=1) -> Tensor

- func: conv_tbc(Tensor self, Tensor weight, Tensor bias, int64_t pad=0) -> Tensor

- func: conv_tbc_backward(Tensor self, Tensor input, Tensor weight, Tensor bias, int64_t pad) -> (Tensor, Tensor, Tensor)

# NB: we inherit the goofy argument order from PyTorch torch.nn.functional
- func: conv_transpose1d(Tensor input, Tensor weight, Tensor bias={}, IntList[1] stride=1, IntList[1] padding=0, IntList[1] output_padding=0, int64_t groups=1, IntList[1] dilation=1) -> Tensor

- func: conv_transpose2d(Tensor input, Tensor weight, Tensor bias={}, IntList[2] stride=1, IntList[2] padding=0, IntList[2] output_padding=0, int64_t groups=1, IntList[2] dilation=1) -> Tensor

- func: conv_transpose3d(Tensor input, Tensor weight, Tensor bias={}, IntList[3] stride=1, IntList[3] padding=0, IntList[3] output_padding=0, int64_t groups=1, IntList[3] dilation=1) -> Tensor

- func: _copy_(Tensor self, Tensor src, bool non_blocking=false) -> Tensor
  cpu_half: True
  dispatch:
    CPU: _copy__cpu
    CUDA: _copy__cuda

<<<<<<< HEAD
- func: _copy_from(Tensor src, Tensor self, bool non_blocking=false) -> Tensor
=======
- func: _copy_from(Tensor self, Tensor dst) -> Tensor
>>>>>>> 0a145fdf
  cpu_half: True
  dispatch:
    CUDA: _copy_from_cuda

- func: _copy_same_type_(Tensor self, Tensor src)
  cpu_half: True
  dispatch:
    CPU: _copy_same_type__cpu

- func: cos(Tensor self) -> Tensor
  variants: function, method

- func: cos_(Tensor self) -> Tensor
  variants: function, method
  dispatch:
    CPU: _cos__cpu
    CUDA: _cos__cuda

- func: cos_out(Tensor result, Tensor self) -> Tensor
  dispatch:
    CPU: _cos_out_cpu
    CUDA: _cos_out_cuda

- func: cosh(Tensor self) -> Tensor
  variants: function, method

- func: cosh_(Tensor self) -> Tensor
  variants: function, method
  dispatch:
    CPU: _cosh__cpu
    CUDA: _cosh__cuda

- func: cosh_out(Tensor result, Tensor self) -> Tensor
  dispatch:
    CPU: _cosh_out_cpu
    CUDA: _cosh_out_cuda

- func: cosine_embedding_loss(Tensor input1, Tensor input2, Tensor target, double margin=0.0, int64_t reduction=Reduction::Mean) -> Tensor

- func: cudnn_affine_grid_generator(Tensor theta, int64_t N, int64_t C, int64_t H, int64_t W) -> Tensor
  return:
    - type: Tensor
      name: grid
  dispatch:
    CUDA: cudnn_affine_grid_generator_forward

# TODO: Why do I have to call this grad?!
- func: cudnn_affine_grid_generator_backward(Tensor grad, int64_t N, int64_t C, int64_t H, int64_t W)
  return:
    - type: Tensor
      name: grad_theta
  dispatch:
    CUDA: cudnn_affine_grid_generator_backward

- func: cudnn_batch_norm(Tensor input, Tensor weight, Tensor? bias, Tensor? running_mean, Tensor? running_var, bool training, double exponential_average_factor, double epsilon) -> (Tensor, Tensor, Tensor)
  dispatch:
    CUDA: cudnn_batch_norm

# NB: You can only use this if you used cudnn_batch_norm training=True
- func: cudnn_batch_norm_backward(Tensor input, Tensor grad_output, Tensor weight, Tensor? running_mean, Tensor? running_var, Tensor? save_mean, Tensor? save_var, double epsilon) -> (Tensor, Tensor, Tensor)
  dispatch:
    CUDA: cudnn_batch_norm_backward

- func: cudnn_convolution(Tensor self, Tensor weight, Tensor? bias, IntList padding, IntList stride, IntList dilation, int64_t groups, bool benchmark, bool deterministic) -> Tensor
  dispatch:
    CUDA: cudnn_convolution

- func: cudnn_convolution_backward_input(IntList self_size, Tensor grad_output, Tensor weight, IntList padding, IntList stride, IntList dilation, int64_t groups, bool benchmark, bool deterministic) -> Tensor
  dispatch:
    CUDA: cudnn_convolution_backward_input

- func: cudnn_convolution_backward(Tensor self, Tensor grad_output, Tensor weight, IntList padding, IntList stride, IntList dilation, int64_t groups, bool benchmark, bool deterministic, std::array<bool,3> output_mask) -> (Tensor, Tensor, Tensor)
  dispatch:
    CUDA: cudnn_convolution_backward

- func: cudnn_convolution_backward_bias(Tensor grad_output) -> Tensor
  dispatch:
    CUDA: cudnn_convolution_backward_bias

- func: cudnn_convolution_backward_weight(IntList weight_size, Tensor grad_output, Tensor self, IntList padding, IntList stride, IntList dilation, int64_t groups, bool benchmark, bool deterministic) -> Tensor
  dispatch:
    CUDA: cudnn_convolution_backward_weight

- func: cudnn_convolution_transpose(Tensor self, Tensor weight, Tensor? bias, IntList padding, IntList output_padding, IntList stride, IntList dilation, int64_t groups, bool benchmark, bool deterministic) -> Tensor
  dispatch:
    CUDA: cudnn_convolution_transpose

# NB: output_padding not strictly needed here, but it's helpful for the double
# backwards
- func: cudnn_convolution_transpose_backward(Tensor self, Tensor grad_output, Tensor weight, IntList padding, IntList output_padding, IntList stride, IntList dilation, int64_t groups, bool benchmark, bool deterministic, std::array<bool,3> output_mask) -> (Tensor, Tensor, Tensor)
  dispatch:
    CUDA: cudnn_convolution_transpose_backward

- func: cudnn_convolution_transpose_backward_bias(Tensor grad_output) -> Tensor
  dispatch:
    CUDA: cudnn_convolution_backward_bias

- func: cudnn_convolution_transpose_backward_input(Tensor grad_output, Tensor weight, IntList padding, IntList stride, IntList dilation, int64_t groups, bool benchmark, bool deterministic) -> Tensor
  dispatch:
    CUDA: cudnn_convolution_transpose_backward_input

- func: cudnn_convolution_transpose_backward_weight(IntList weight_size, Tensor grad_output, Tensor self, IntList padding, IntList stride, IntList dilation, int64_t groups, bool benchmark, bool deterministic) -> Tensor
  dispatch:
    CUDA: cudnn_convolution_transpose_backward_weight

# NB: input is special cased in a way I don't quite understand
- func: cudnn_grid_sampler(Tensor self, Tensor grid)
  return:
    - type: Tensor
      name: output
  dispatch:
    CUDA: cudnn_grid_sampler_forward

- func: cudnn_grid_sampler_backward(Tensor self, Tensor grid, Tensor grad_output)
  return:
    - type: Tensor
      name: grad_self
    - type: Tensor
      name: grad_grid
  dispatch:
    CUDA: cudnn_grid_sampler_backward

# FIXME: These could be combined as optional<ScalarType> but for https://github.com/pytorch/pytorch/issues/6593.
- func: cumsum(Tensor self, int64_t dim, *, ScalarType dtype) -> Tensor
  variants: function, method

- func: cumsum(Tensor self, int64_t dim) -> Tensor
  variants: function, method

- func: cumsum_out(Tensor result, Tensor self, int64_t dim, *, ScalarType dtype) -> Tensor

- func: cumsum_out(Tensor result, Tensor self, int64_t dim) -> Tensor

# FIXME: These could be combined as optional<ScalarType> but for https://github.com/pytorch/pytorch/issues/6593.
- func: cumprod(Tensor self, int64_t dim, *, ScalarType dtype) -> Tensor
  variants: function, method

- func: cumprod(Tensor self, int64_t dim) -> Tensor
  variants: function, method

- func: cumprod_out(Tensor result, Tensor self, int64_t dim, *, ScalarType dtype) -> Tensor

- func: cumprod_out(Tensor result, Tensor self, int64_t dim) -> Tensor

- func: ctc_loss(Tensor log_probs, Tensor targets, IntList input_lengths, IntList target_lengths, int64_t blank=0, int64_t reduction=Reduction::Mean) -> Tensor

# convenience function that converts to intlists for you
- func: ctc_loss(Tensor log_probs, Tensor targets, Tensor input_lengths, Tensor target_lengths, int64_t blank=0, int64_t reduction=Reduction::Mean) -> Tensor

- func: _ctc_loss(Tensor log_probs, Tensor targets, IntList input_lengths, IntList target_lengths, int64_t blank=0) -> (Tensor, Tensor)
  dispatch:
    CPU:  ctc_loss_cpu
    CUDA: ctc_loss_gpu

- func: _ctc_loss_backward(Tensor grad, Tensor log_probs, Tensor targets, IntList input_lengths, IntList target_lengths, Tensor neg_log_likelihood, Tensor log_alpha, int64_t blank) -> Tensor
  dispatch:
    CPU: ctc_loss_backward_cpu
    CUDA: ctc_loss_backward_gpu

- func: det(Tensor self) -> Tensor
  variants: function, method

- func: diag_embed(Tensor self, int64_t offset=0, int64_t dim1=-2, int64_t dim2=-1) -> Tensor
  variants: function, method

- func: diagflat(Tensor self, int64_t offset=0) -> Tensor
  variants: function, method

- func: diagonal(Tensor self, int64_t offset=0, int64_t dim1=0, int64_t dim2=1) -> Tensor
  variants: function, method

- func: div(Tensor self, Tensor other) -> Tensor
  variants: function, method

- func: div_(Tensor self, Tensor other) -> Tensor
  variants: method

- func: div_out(Tensor result, Tensor self, Tensor other) -> Tensor

# For C++ only, until we have conversion from C++ numbers to Tensor
- func: div(Tensor self, Scalar other) -> Tensor
  variants: function, method

- func: div_(Tensor self, Scalar other) -> Tensor
  variants: method

- func: dot(Tensor self, Tensor tensor) -> Tensor
  variants: function, method

- func: dot_out(Tensor result, Tensor self, Tensor tensor) -> Tensor

- func: einsum(std::string equation, TensorList tensors) -> Tensor

- func: embedding(Tensor weight, IndexTensor indices, int64_t padding_idx=-1, bool scale_grad_by_freq=false, bool sparse=false) -> Tensor

- func: embedding_backward(Tensor grad, IndexTensor indices, int64_t num_weights, int64_t padding_idx, bool scale_grad_by_freq, bool sparse) -> Tensor

- func: embedding_dense_backward(Tensor grad, IndexTensor indices, int64_t num_weights, int64_t padding_idx, bool scale_grad_by_freq) -> Tensor
  dispatch:
    CPU: embedding_dense_backward_cpu
    CUDA: embedding_dense_backward_cuda

- func: embedding_renorm_(Tensor self, IndexTensor indices, double max_norm, double norm_type) -> Tensor
  dispatch:
    CPU: embedding_renorm_cpu_
    CUDA: embedding_renorm_cuda_

- func: embedding_sparse_backward(Tensor grad, IndexTensor indices, int64_t num_weights, int64_t padding_idx, bool scale_grad_by_freq) -> Tensor

# NOTE [ embedding_bag Native Functions ]
# The `_embedding_bag.*` variants assume that input tensors except for `weight`,
# e.g. `indices` and `offsets` (and `offset2bag`), are contiguous.
# We really only need to enforce this for `_embedding_bag` (the forward) because
# the backward inputs are the same as forward ones.
# The above `embedding_bag` wrapper is created to achieve this, e.g.,
# applying indices = indices.contiguous().
# The backward functions apply a check that these input tensors are contiguous.

- func: embedding_bag(Tensor weight, IndexTensor indices, IndexTensor offsets, bool scale_grad_by_freq=false, int64_t mode=0, bool sparse=false) -> (Tensor, Tensor, Tensor, Tensor)

- func: _embedding_bag(Tensor weight, IndexTensor indices, IndexTensor offsets, bool scale_grad_by_freq=false, int64_t mode=0, bool sparse=false) -> (Tensor, Tensor, Tensor, Tensor)
  dispatch:
    CPU: _embedding_bag_cpu
    CUDA: _embedding_bag_cuda

- func: _embedding_bag_backward(Tensor grad, IndexTensor indices, IndexTensor offsets, IndexTensor offset2bag, IndexTensor bag_size, IndexTensor maximum_indices, int64_t num_weights, bool scale_grad_by_freq, int64_t mode, bool sparse) -> Tensor

- func: _embedding_bag_sparse_backward(Tensor grad, IndexTensor indices, IndexTensor offsets, IndexTensor offset2bag, IndexTensor bag_size, int64_t num_weights, bool scale_grad_by_freq, int64_t mode) -> Tensor

- func: _embedding_bag_dense_backward(Tensor grad, IndexTensor indices, IndexTensor offsets, IndexTensor offset2bag, IndexTensor bag_size, IndexTensor maximum_indices, int64_t num_weights, bool scale_grad_by_freq, int64_t mode) -> Tensor
  dispatch:
    CPU: _embedding_bag_dense_backward_cpu
    CUDA: _embedding_bag_dense_backward_cuda

- func: empty(IntList size, TensorOptions options={}) -> Tensor
  cpu_half: True
  dispatch:
    CPU: empty_cpu
    CUDA: empty_cuda
    SparseCPU: empty_sparse
    SparseCUDA: empty_sparse

- func: resize_(Tensor self, IntList size) -> Tensor
  variants: method
  cpu_half: True
  device_guard: False
  dispatch:
    CPU: resize_cpu_
    CUDA: resize_cuda_

- func: empty_out(Tensor result, IntList size) -> Tensor

- func: empty_like(Tensor self) -> Tensor

- func: empty_like(Tensor self, *, TensorOptions options) -> Tensor

- func: empty_strided(IntList size, IntList stride, *, TensorOptions options={}) -> Tensor

- func: erf(Tensor self) -> Tensor
  variants: function, method

- func: erf_(Tensor self) -> Tensor
  variants: function, method
  dispatch:
    CPU: _erf__cpu
    CUDA: _erf__cuda

- func: erf_out(Tensor result, Tensor self) -> Tensor
  dispatch:
    CPU: _erf_out_cpu
    CUDA: _erf_out_cuda

- func: erfc(Tensor self) -> Tensor
  variants: function, method

- func: erfc_(Tensor self) -> Tensor
  variants: function, method
  dispatch:
    CPU: _erfc__cpu
    CUDA: _erfc__cuda

- func: erfc_out(Tensor result, Tensor self) -> Tensor
  dispatch:
    CPU: _erfc_out_cpu
    CUDA: _erfc_out_cuda

- func: exp(Tensor self) -> Tensor
  variants: function, method

- func: exp_(Tensor self) -> Tensor
  variants: function, method
  dispatch:
    CPU: _exp__cpu
    CUDA: _exp__cuda

- func: exp_out(Tensor result, Tensor self) -> Tensor
  dispatch:
    CPU: _exp_out_cpu
    CUDA: _exp_out_cuda

- func: expm1(Tensor self) -> Tensor
  variants: function, method

- func: expm1_(Tensor self) -> Tensor
  variants: function, method
  dispatch:
    CPU: _expm1__cpu
    CUDA: _expm1__cuda

- func: expm1_out(Tensor result, Tensor self) -> Tensor
  dispatch:
    CPU: _expm1_out_cpu
    CUDA: _expm1_out_cuda

- func: expand(Tensor self, IntList size, *, bool implicit=false) -> Tensor
  variants: method  # This is method-only to match the previous tensor API. In the future we could make this a function too.
  device_guard: false

- func: expand_as(Tensor self, Tensor other) -> Tensor
  variants: method  # This is method-only to match the previous tensor API. In the future we could make this a function too.
  device_guard: false

- func: eye(int64_t n, TensorOptions options={}) -> Tensor

- func: eye(int64_t n, int64_t m, TensorOptions options={}) -> Tensor

- func: eye_out(Tensor result, int64_t n) -> Tensor
  dispatch:
    CPU: eye_out_cpu
    CUDA: eye_out_cuda

- func: eye_out(Tensor result, int64_t n, int64_t m) -> Tensor
  dispatch:
    CPU: eye_out_cpu
    CUDA: eye_out_cuda

- func: flatten(Tensor self, int64_t start_dim=0, int64_t end_dim=-1) -> Tensor
  variants: function, method

- func: fill_(Tensor self, Scalar value) -> Tensor
  variants: function, method

- func: fill_(Tensor self, Tensor value) -> Tensor
  variants: function, method

- func: floor(Tensor self) -> Tensor
  variants: function, method

- func: floor_(Tensor self) -> Tensor
  variants: function, method
  dispatch:
    CPU: _floor__cpu
    CUDA: _floor__cuda

- func: floor_out(Tensor result, Tensor self) -> Tensor
  dispatch:
    CPU: _floor_out_cpu
    CUDA: _floor_out_cuda

- func: full(IntList size, Scalar fill_value, TensorOptions options={}) -> Tensor

- func: full_out(Tensor result, IntList size, Scalar fill_value) -> Tensor

- func: full_like(Tensor self, Scalar fill_value) -> Tensor

- func: full_like(Tensor self, Scalar fill_value, *, TensorOptions options) -> Tensor

# NOTE [ grid_sampler Native Functions ]
# `grid_sampler` does all the shape checking and then dispatches to one of
# `cudnn_grid_sampler`, `grid_sampler_2d`, or `grid_sampler_3d`, each of which
# has the corresponding backward defined as native functions as well. Therefore,
# in these functions and their backwards, no more shape checking is done.
#
# Additionally, arguments `padding_mode` and `interpolation_mode` are cast to
# enums defined in `native/GridSampler.h`. `cudnn_grid_sampler` doesn't take in
# `interpolation_mode` because it only supports Bilinear interpolation mode.
- func: grid_sampler(Tensor input, Tensor grid, int64_t interpolation_mode, int64_t padding_mode) -> Tensor

- func: grid_sampler_2d(Tensor input, Tensor grid, int64_t interpolation_mode, int64_t padding_mode) -> Tensor
  dispatch:
    CPU: grid_sampler_2d_cpu
    CUDA: grid_sampler_2d_cuda

- func: grid_sampler_2d_backward(Tensor grad_output, Tensor input, Tensor grid, int64_t interpolation_mode, int64_t padding_mode) -> (Tensor, Tensor)
  dispatch:
    CPU: grid_sampler_2d_backward_cpu
    CUDA: grid_sampler_2d_backward_cuda

- func: grid_sampler_3d(Tensor input, Tensor grid, int64_t interpolation_mode, int64_t padding_mode) -> Tensor
  dispatch:
    CPU: grid_sampler_3d_cpu
    CUDA: grid_sampler_3d_cuda

- func: grid_sampler_3d_backward(Tensor grad_output, Tensor input, Tensor grid, int64_t interpolation_mode, int64_t padding_mode) -> (Tensor, Tensor)
  dispatch:
    CPU: grid_sampler_3d_backward_cpu
    CUDA: grid_sampler_3d_backward_cuda

- func: hann_window(int64_t window_length, TensorOptions options={}) -> Tensor

- func: hann_window(int64_t window_length, bool periodic, TensorOptions options={}) -> Tensor

- func: hamming_window(int64_t window_length, TensorOptions options={}) -> Tensor

- func: hamming_window(int64_t window_length, bool periodic, TensorOptions options={}) -> Tensor

- func: hamming_window(int64_t window_length, bool periodic, double alpha, TensorOptions options={}) -> Tensor

- func: hamming_window(int64_t window_length, bool periodic, double alpha, double beta, TensorOptions options={}) -> Tensor

- func: hinge_embedding_loss(Tensor self, Tensor target, double margin=1.0, int64_t reduction=Reduction::Mean) -> Tensor

- func: ger(Tensor self, Tensor vec2) -> Tensor
  variants: function, method

- func: ger_out(Tensor result, Tensor self, Tensor vec2) -> Tensor

- func: gesv(Tensor self, Tensor A) -> (Tensor, Tensor)
  variants: function, method

- func: gesv_out(Tensor solution, Tensor lu, Tensor self, Tensor A) -> (Tensor, Tensor)

# gesv handles broadcasting of arbitrary batch dims while _gesv_helper does not.
- func: _gesv_helper(Tensor self, Tensor A) -> (Tensor, Tensor)
  variants: function
  dispatch:
    CPU: _gesv_helper_cpu
    CUDA: _gesv_helper_cuda

- func: group_norm(Tensor input, int64_t num_groups, Tensor? weight={}, Tensor? bias={}, double eps=1e-5, bool cudnn_enabled=True) -> Tensor

# FFT

- func: fft(Tensor self, int64_t signal_ndim, bool normalized=false) -> Tensor
  variants: function, method

- func: ifft(Tensor self, int64_t signal_ndim, bool normalized=false) -> Tensor
  variants: function, method

- func: rfft(Tensor self, int64_t signal_ndim, bool normalized=false, bool onesided=true) -> Tensor
  variants: function, method

- func: irfft(Tensor self, int64_t signal_ndim, bool normalized=false, bool onesided=true, IntList signal_sizes={}) -> Tensor
  variants: function, method

- func: _fft_with_size(Tensor self, int64_t signal_ndim, bool complex_input, bool complex_output, bool inverse, IntList checked_signal_sizes, bool normalized, bool onesided, IntList output_sizes) -> Tensor
  variants: function
  dispatch:
    CPU: _fft_mkl
    CUDA: _fft_cufft

- func: _cufft_get_plan_cache_size() -> int64_t
  device_guard: false

- func: _cufft_get_plan_cache_max_size() -> int64_t
  device_guard: false

- func: _cufft_set_plan_cache_max_size(int64_t max_size)
  device_guard: false

- func: _cufft_clear_plan_cache()
  device_guard: false

- func: index(Tensor self, TensorList indices) -> Tensor
  variants: function, method
  # NB: This function is special-cased in tools/autograd/gen_variable_type.py

- func: index_copy_(Tensor self, int64_t dim, IndexTensor index, Tensor source) -> Tensor
  variants: method

- func: index_put(Tensor self, TensorList indices, Tensor values) -> Tensor
  variants: function, method

- func: index_put_(Tensor self, TensorList indices, Tensor values) -> Tensor
  variants: function, method

- func: instance_norm(Tensor input, Tensor? weight, Tensor? bias, Tensor? running_mean, Tensor? running_var, bool use_input_stats, double momentum, double eps, bool cudnn_enabled) -> Tensor
  variants: function

- func: inverse(Tensor self) -> Tensor
  variants: function, method

- func: inverse_out(Tensor result, Tensor self) -> Tensor

- func: _inverse_helper(Tensor self) -> Tensor
  variants: function
  dispatch:
    CPU: _inverse_helper_cpu
    CUDA: _inverse_helper_cuda

- func: isclose(Tensor self, Tensor other, double rtol=1e-5, double atol=1e-8, bool equal_nan=False) -> Tensor
  variants: function, method

- func: is_distributed(Tensor self) -> bool
  variants: function, method
  device_guard: false

- func: is_floating_point(Tensor self) -> bool
  variants: function, method
  device_guard: false

- func: is_complex(Tensor self) -> bool
  variants: function, method
  device_guard: false

- func: is_nonzero(Tensor self) -> bool
  variants: function, method
  device_guard: false

- func: is_same_size(Tensor self, Tensor other) -> bool
  variants: function, method
  device_guard: false

- func: is_signed(Tensor self) -> bool
  variants: function, method
  device_guard: false

- func: kl_div(Tensor self, Tensor target, int64_t reduction=Reduction::Mean) -> Tensor

- func: kl_div_backward(Tensor grad_output, Tensor self, Tensor target, int64_t reduction=Reduction::Mean) -> Tensor
  dispatch:
    CPU: kl_div_backward_cpu
    CUDA: kl_div_backward_cuda

- func: kthvalue(Tensor self, int64_t k, int64_t dim=-1, bool keepdim=false) -> (Tensor, Tensor)
  variants: function, method

- func: kthvalue_out(Tensor values, Tensor indices, Tensor self, int64_t k, int64_t dim=-1, bool keepdim=false) -> (Tensor, Tensor)

- func: layer_norm(Tensor input, IntList normalized_shape, Tensor? weight={}, Tensor? bias={}, double eps=1e-5, bool cudnn_enable=True) -> Tensor

- func: linear(Tensor input, Tensor weight, Tensor bias={}) -> Tensor

- func: linspace(Scalar start, Scalar end, TensorOptions options={}) -> Tensor

- func: linspace(Scalar start, Scalar end, int64_t steps, TensorOptions options={}) -> Tensor

- func: linspace_out(Tensor result, Scalar start, Scalar end) -> Tensor

- func: linspace_out(Tensor result, Scalar start, Scalar end, int64_t steps) -> Tensor

- func: log(Tensor self) -> Tensor
  variants: function, method

- func: log_(Tensor self) -> Tensor
  variants: function, method
  dispatch:
    CPU: _log__cpu
    CUDA: _log__cuda

- func: log_out(Tensor result, Tensor self) -> Tensor
  dispatch:
    CPU: _log_out_cpu
    CUDA: _log_out_cuda

- func: log10(Tensor self) -> Tensor
  variants: function, method

- func: log10_(Tensor self) -> Tensor
  variants: function, method
  dispatch:
    CPU: _log10__cpu
    CUDA: _log10__cuda

- func: log10_out(Tensor result, Tensor self) -> Tensor
  dispatch:
    CPU: _log10_out_cpu
    CUDA: _log10_out_cuda

- func: log1p(Tensor self) -> Tensor
  variants: function, method

- func: log1p_(Tensor self) -> Tensor
  variants: function, method
  dispatch:
    CPU: _log1p__cpu
    CUDA: _log1p__cuda
    SparseCPU: log1p_sparse_
    SparseCUDA: log1p_sparse_

- func: log1p_out(Tensor result, Tensor self) -> Tensor
  dispatch:
    CPU: _log1p_out_cpu
    CUDA: _log1p_out_cuda
    SparseCPU: log1p_out_sparse
    SparseCUDA: log1p_out_sparse

- func: log2(Tensor self) -> Tensor
  variants: function, method

- func: log2_(Tensor self) -> Tensor
  variants: function, method
  dispatch:
    CPU: _log2__cpu
    CUDA: _log2__cuda

- func: log2_out(Tensor result, Tensor self) -> Tensor
  dispatch:
    CPU: _log2_out_cpu
    CUDA: _log2_out_cuda

- func: logdet(Tensor self) -> Tensor
  variants: function, method

- func: logspace(Scalar start, Scalar end, TensorOptions options={}) -> Tensor

- func: logspace(Scalar start, Scalar end, int64_t steps, TensorOptions options={}) -> Tensor

- func: logspace_out(Tensor result, Scalar start, Scalar end) -> Tensor

- func: logspace_out(Tensor result, Scalar start, Scalar end, int64_t steps) -> Tensor

# FIXME: These could be combined as optional<ScalarType> but for https://github.com/pytorch/pytorch/issues/6593.
- func: log_softmax(Tensor self, int64_t dim, ScalarType dtype) -> Tensor
  variants: function, method

- func: log_softmax(Tensor self, int64_t dim) -> Tensor
  variants: function, method

- func: _log_softmax(Tensor self, int64_t dim, bool half_to_float) -> Tensor
  dispatch:
    CPU: log_softmax_cpu
    CUDA: log_softmax_cuda

- func: _log_softmax_backward_data(Tensor grad_output, Tensor output, int64_t dim, Tensor self) -> Tensor
  dispatch:
    CPU: log_softmax_backward_cpu
    CUDA: log_softmax_backward_cuda

- func: logsumexp(Tensor self, int64_t dim, bool keepdim=False) -> Tensor
  variants: function, method

- func: logsumexp_out(Tensor result, Tensor self, int64_t dim, bool keepdim=False) -> Tensor

- func: margin_ranking_loss(Tensor input1, Tensor input2, Tensor target, double margin=0.0, int64_t reduction=Reduction::Mean) -> Tensor

- func: matmul(Tensor self, Tensor other) -> Tensor
  variants: function, method

- func: matmul_out(Tensor result, Tensor self, Tensor other) -> Tensor

- func: matrix_rank(Tensor self, double tol, bool symmetric=false) -> Tensor

- func: matrix_rank(Tensor self, bool symmetric=false) -> Tensor

- func: matrix_power(Tensor self, int64_t n) -> Tensor
  variants: function, method

- func: max(Tensor self, int64_t dim, bool keepdim=false) -> (Tensor, Tensor)
  variants: function, method

- func: max_out(Tensor max, Tensor max_values, Tensor self, int64_t dim, bool keepdim=false) -> (Tensor, Tensor)

- func: max_values(Tensor self, int64_t dim, bool keepdim=false) -> Tensor
  variants: function, method

- func: max_pool1d_with_indices(Tensor self, IntList[1] kernel_size, IntList[1] stride={}, IntList[1] padding=0, IntList[1] dilation=1, bool ceil_mode=false) -> (Tensor, Tensor)

- func: max_pool1d(Tensor self, IntList[1] kernel_size, IntList[1] stride={}, IntList[1] padding=0, IntList[1] dilation=1, bool ceil_mode=false) -> Tensor

- func: max_pool2d(Tensor self, IntList[1] kernel_size, IntList[1] stride={}, IntList[1] padding=0, IntList[1] dilation=1, bool ceil_mode=false) -> Tensor

- func: max_pool3d(Tensor self, IntList[1] kernel_size, IntList[1] stride={}, IntList[1] padding=0, IntList[1] dilation=1, bool ceil_mode=false) -> Tensor

# FIXME: These could be combined as optional<ScalarType> but for https://github.com/pytorch/pytorch/issues/6593.
- func: mean(Tensor self, *, ScalarType dtype) -> Tensor
  variants: function, method

- func: mean(Tensor self) -> Tensor
  variants: function, method

- func: mean(Tensor self, int64_t dim, bool keepdim, *, ScalarType dtype) -> Tensor
  variants: function, method

- func: mean(Tensor self, int64_t dim, bool keepdim=False) -> Tensor
  variants: function, method

- func: mean(Tensor self, int64_t dim, *, ScalarType dtype) -> Tensor
  variants: function, method

- func: mean_out(Tensor result, Tensor self, int64_t dim, bool keepdim, *, ScalarType dtype) -> Tensor

- func: mean_out(Tensor result, Tensor self, int64_t dim, bool keepdim=False) -> Tensor

- func: mean_out(Tensor result, Tensor self, int64_t dim, *, ScalarType dtype) -> Tensor

- func: median(Tensor self, int64_t dim, bool keepdim=false) -> (Tensor, Tensor)
  variants: function, method

- func: median_out(Tensor values, Tensor indices, Tensor self, int64_t dim, bool keepdim=false) -> (Tensor, Tensor)

- func: min(Tensor self, int64_t dim, bool keepdim=false) -> (Tensor, Tensor)
  variants: function, method

- func: min_out(Tensor min, Tensor min_indices, Tensor self, int64_t dim, bool keepdim=false) -> (Tensor, Tensor)

- func: min_values(Tensor self, int64_t dim, bool keepdim=false) -> Tensor
  variants: function, method

- func: mkldnn_convolution(Tensor self, Tensor weight, Tensor? bias, IntList padding, IntList stride, IntList dilation, int64_t groups) -> Tensor

- func: mkldnn_convolution_backward_input(IntList self_size, Tensor grad_output, Tensor weight, IntList padding, IntList stride, IntList dilation, int64_t groups, bool bias_defined) -> Tensor

- func: mkldnn_convolution_backward_weights(IntList weight_size, Tensor grad_output, Tensor self, IntList padding, IntList stride, IntList dilation, int64_t groups, bool bias_defined) -> (Tensor, Tensor)

- func: mkldnn_convolution_backward(Tensor self, Tensor grad_output, Tensor weight, IntList padding, IntList stride, IntList dilation, int64_t groups, std::array<bool,3> output_mask) -> (Tensor, Tensor, Tensor)

- func: miopen_batch_norm(Tensor input, Tensor weight, Tensor? bias, Tensor? running_mean, Tensor? running_var, bool training, double exponential_average_factor, double epsilon) -> (Tensor, Tensor, Tensor)
  dispatch:
    CUDA: miopen_batch_norm

- func: miopen_batch_norm_backward(Tensor input, Tensor grad_output, Tensor weight, Tensor? running_mean, Tensor? running_var, Tensor? save_mean, Tensor? save_var, double epsilon) -> (Tensor, Tensor, Tensor)
  dispatch:
    CUDA: miopen_batch_norm_backward

- func: miopen_convolution(Tensor self, Tensor weight, Tensor? bias, IntList padding, IntList stride, IntList dilation, int64_t groups, bool benchmark, bool deterministic) -> Tensor
  dispatch:
    CUDA: miopen_convolution

- func: miopen_convolution_backward_input(IntList self_size, Tensor grad_output, Tensor weight, IntList padding, IntList stride, IntList dilation, int64_t groups, bool benchmark, bool deterministic) -> Tensor
  dispatch:
    CUDA: miopen_convolution_backward_input

- func: miopen_convolution_backward(Tensor self, Tensor grad_output, Tensor weight, IntList padding, IntList stride, IntList dilation, int64_t groups, bool benchmark, bool deterministic, std::array<bool,3> output_mask) -> (Tensor, Tensor, Tensor)
  dispatch:
    CUDA: miopen_convolution_backward

- func: miopen_convolution_backward_bias(Tensor grad_output) -> Tensor
  dispatch:
    CUDA: miopen_convolution_backward_bias

- func: miopen_convolution_backward_weight(IntList weight_size, Tensor grad_output, Tensor self, IntList padding, IntList stride, IntList dilation, int64_t groups, bool benchmark, bool deterministic) -> Tensor
  dispatch:
    CUDA: miopen_convolution_backward_weight

- func: miopen_convolution_transpose(Tensor self, Tensor weight, Tensor? bias, IntList padding, IntList output_padding, IntList stride, IntList dilation, int64_t groups, bool benchmark, bool deterministic) -> Tensor
  dispatch:
    CUDA: miopen_convolution_transpose

# NB: output_padding not strictly needed here, but it's helpful for the double
# backwards
- func: miopen_convolution_transpose_backward(Tensor self, Tensor grad_output, Tensor weight, IntList padding, IntList output_padding, IntList stride, IntList dilation, int64_t groups, bool benchmark, bool deterministic, std::array<bool,3> output_mask) -> (Tensor, Tensor, Tensor)
  dispatch:
    CUDA: miopen_convolution_transpose_backward

- func: miopen_convolution_transpose_backward_input(Tensor grad_output, Tensor weight, IntList padding, IntList stride, IntList dilation, int64_t groups, bool benchmark, bool deterministic) -> Tensor
  dispatch:
    CUDA: miopen_convolution_transpose_backward_input

- func: miopen_convolution_transpose_backward_weight(IntList weight_size, Tensor grad_output, Tensor self, IntList padding, IntList stride, IntList dilation, int64_t groups, bool benchmark, bool deterministic) -> Tensor
  dispatch:
    CUDA: miopen_convolution_transpose_backward_weight

- func: mm(Tensor self, Tensor mat2) -> Tensor
  variants: function, method

- func: mm_out(Tensor result, Tensor self, Tensor mat2) -> Tensor

- func: mode(Tensor self, int64_t dim=-1, bool keepdim=false) -> (Tensor, Tensor)
  variants: function, method

- func: mode_out(Tensor values, Tensor indices, Tensor self, int64_t dim=-1, bool keepdim=false) -> (Tensor, Tensor)

- func: mul(Tensor self, Tensor other) -> Tensor
  variants: function, method

- func: mul_(Tensor self, Tensor other) -> Tensor
  variants: method

- func: mul_out(Tensor result, Tensor self, Tensor other) -> Tensor

  # For C++ only, until we have conversion from C++ numbers to Tensor
- func: mul(Tensor self, Scalar other) -> Tensor
  variants: function, method

- func: mul_(Tensor self, Scalar other) -> Tensor
  variants: method

- func: mv(Tensor self, Tensor vec) -> Tensor
  variants: function, method

- func: mv_out(Tensor result, Tensor self, Tensor vec) -> Tensor

- func: mvlgamma(Tensor self, int64_t p) -> Tensor
  variants: function, method

- func: mvlgamma_(Tensor self, int64_t p) -> Tensor
  variants: method

- func: narrow_copy(Tensor self, int64_t dim, int64_t start, int64_t length) -> Tensor
  variants: method
  dispatch:
    CPU: narrow_copy_dense
    CUDA: narrow_copy_dense
    SparseCPU: narrow_copy_sparse
    SparseCUDA: narrow_copy_sparse

- func: narrow(Tensor self, int64_t dim, int64_t start, int64_t length) -> Tensor
  variants: function, method
  device_guard: false

- func: native_batch_norm(Tensor input, Tensor? weight, Tensor? bias, Tensor? running_mean, Tensor? running_var, bool training, double momentum, double eps) -> (Tensor, Tensor, Tensor)
  dispatch:
    CPU: batch_norm_cpu
    CUDA: batch_norm_cuda

- func: native_batch_norm_backward(Tensor grad_out, Tensor input, Tensor? weight, Tensor? running_mean, Tensor? running_var, Tensor? save_mean, Tensor? save_invstd, bool train, double eps, std::array<bool,3> output_mask) -> (Tensor, Tensor, Tensor)
  dispatch:
    CPU: batch_norm_backward_cpu
    CUDA: batch_norm_backward_cuda

- func: ones(IntList size, TensorOptions options={}) -> Tensor

- func: ones_out(Tensor result, IntList size) -> Tensor

- func: ones_like(Tensor self) -> Tensor

- func: ones_like(Tensor self, *, TensorOptions options) -> Tensor

- func: pairwise_distance(Tensor x1, Tensor x2, double p=2, double eps=1e-6, bool keepdim=false) -> Tensor

- func: pdist(Tensor self, double p=2) -> Tensor

- func: _pdist_forward(Tensor self, double p=2) -> Tensor

- func: _pdist_backward(Tensor grad, Tensor self, double p, Tensor pdist) -> Tensor

- func: permute(Tensor self, IntList dims) -> Tensor
  variants: method  # This is method-only to match the previous tensor API. In the future we could make this a function too.

- func: pixel_shuffle(Tensor self, int64_t upscale_factor) -> Tensor

- func: pin_memory(Tensor self) -> Tensor
  variants: function, method

- func: pinverse(Tensor self, double rcond=1e-15) -> Tensor
  variants: function, method

- func: rand(IntList size, *, TensorOptions options={}) -> Tensor

- func: rand(IntList size, *, Generator* generator, TensorOptions options={}) -> Tensor

- func: rand_out(Tensor result, IntList size, *) -> Tensor

- func: rand_out(Tensor result, IntList size, *, Generator* generator) -> Tensor

- func: rand_like(Tensor self) -> Tensor

- func: rand_like(Tensor self, *, TensorOptions options) -> Tensor

- func: randint(int64_t high, IntList size, *, TensorOptions options={}) -> Tensor

- func: randint(int64_t high, IntList size, *, Generator* generator, TensorOptions options={}) -> Tensor

- func: randint(int64_t low, int64_t high, IntList size, *, TensorOptions options={}) -> Tensor

- func: randint(int64_t low, int64_t high, IntList size, *, Generator* generator, TensorOptions options={}) -> Tensor

- func: randint_out(Tensor result, int64_t high, IntList size, *) -> Tensor

- func: randint_out(Tensor result, int64_t high, IntList size, *, Generator* generator) -> Tensor

- func: randint_out(Tensor result, int64_t low, int64_t high, IntList size, *) -> Tensor

- func: randint_out(Tensor result, int64_t low, int64_t high, IntList size, *, Generator* generator) -> Tensor

- func: randint_like(Tensor self, int64_t high) -> Tensor

- func: randint_like(Tensor self, int64_t low, int64_t high) -> Tensor

- func: randint_like(Tensor self, int64_t high, *, TensorOptions options) -> Tensor

- func: randint_like(Tensor self, int64_t low, int64_t high, *, TensorOptions options) -> Tensor

- func: randn(IntList size, *, TensorOptions options={}) -> Tensor

- func: randn(IntList size, *, Generator* generator, TensorOptions options={}) -> Tensor

- func: randn_out(Tensor result, IntList size, *) -> Tensor

- func: randn_out(Tensor result, IntList size, *, Generator* generator) -> Tensor

- func: randn_like(Tensor self) -> Tensor

- func: randn_like(Tensor self, *, TensorOptions options) -> Tensor

- func: randperm(int64_t n, *, TensorOptions options={}) -> Tensor

- func: randperm(int64_t n, *, Generator* generator, TensorOptions options={}) -> Tensor

- func: randperm_out(Tensor result, int64_t n, *) -> Tensor

- func: randperm_out(Tensor result, int64_t n, *, Generator* generator) -> Tensor
  dispatch:
    CPU: randperm_out_cpu
    CUDA: randperm_out_cuda

- func: range(Scalar start, Scalar end, TensorOptions options={}) -> Tensor

- func: range(Scalar start, Scalar end, Scalar step, TensorOptions options={}) -> Tensor

- func: range_out(Tensor result, Scalar start, Scalar end) -> Tensor

- func: range_out(Tensor result, Scalar start, Scalar end, Scalar step) -> Tensor

- func: repeat(Tensor self, IntList repeats) -> Tensor
  variants: method  # This is method-only to match the previous tensor API. In the future we could make this a function too.

- func: reshape(Tensor self, IntList shape) -> Tensor
  variants: function, method
  device_guard: false

- func: reshape_as(Tensor self, Tensor other) -> Tensor
  variants: method
  device_guard: false

- func: RoiPooling2d_forward(Tensor input, Tensor rois, int64_t pooledHeight, int64_t pooledWidth, double spatialScale) -> (Tensor, Tensor)
  dispatch:
    CPU: RoiPooling2d_forward_cpu
    CUDA: RoiPooling2d_forward_cuda

- func: RoiPooling2d_backward(Tensor input, Tensor rois, int64_t pooledHeight, int64_t pooledWidth, double spatialScale, Tensor gradOutput, Tensor argmaxes) -> Tensor
  dispatch:
    CPU: RoiPooling2d_backward_cpu
    CUDA: RoiPooling2d_backward_cuda

- func: round(Tensor self) -> Tensor
  variants: function, method

- func: round_(Tensor self) -> Tensor
  variants: function, method
  dispatch:
    CPU: _round__cpu
    CUDA: _round__cuda

- func: round_out(Tensor result, Tensor self) -> Tensor
  dispatch:
    CPU: _round_out_cpu
    CUDA: _round_out_cuda

- func: rrelu(Tensor self, Scalar lower=0.125, Scalar upper=0.3333333333333333, bool training=false, Generator* generator=nullptr) -> Tensor

- func: rrelu_(Tensor self, Scalar lower=0.125, Scalar upper=0.3333333333333333, bool training=false, Generator* generator=nullptr) -> Tensor

- func: relu(Tensor self) -> Tensor
  variants: function, method

- func: relu_(Tensor self) -> Tensor
  variants: function, method

- func: prelu(Tensor self, Tensor weight) -> Tensor
  variants: function, method
  dispatch:
    CPU: prelu_cpu
    CUDA: prelu_cuda

- func: prelu_backward(Tensor grad_output, Tensor self, Tensor weight) -> (Tensor, Tensor)
  variants: function, method
  dispatch:
    CPU: prelu_backward_cpu
    CUDA: prelu_backward_cuda

- func: hardshrink(Tensor self, Scalar lambd=0.5) -> Tensor
  variants: function, method
  dispatch:
    CPU: hardshrink_cpu
    CUDA: hardshrink_cuda

- func: hardshrink_backward(Tensor grad_out, Tensor self, Scalar lambd) -> Tensor
  variants: function, method
  dispatch:
    CPU: hardshrink_backward_cpu
    CUDA: hardshrink_backward_cuda

- func: rsqrt(Tensor self) -> Tensor
  variants: function, method

- func: rsqrt_(Tensor self) -> Tensor
  variants: function, method
  dispatch:
    CPU: _rsqrt__cpu
    CUDA: _rsqrt__cuda

- func: rsqrt_out(Tensor result, Tensor self) -> Tensor
  dispatch:
    CPU: _rsqrt_out_cpu
    CUDA: _rsqrt_out_cuda

- func: select(Tensor self, int64_t dim, int64_t index) -> Tensor
  variants: function, method
  device_guard: false

- func: selu(Tensor self) -> Tensor

- func: selu_(Tensor self) -> Tensor

- func: celu(Tensor self, Scalar alpha=1.0) -> Tensor

- func: celu_(Tensor self, Scalar alpha=1.0) -> Tensor

- func: sigmoid(Tensor self) -> Tensor
  variants: function, method

- func: sigmoid_(Tensor self) -> Tensor
  variants: function, method
  dispatch:
    CPU: _sigmoid__cpu
    CUDA: _sigmoid__cuda

- func: sigmoid_out(Tensor result, Tensor self) -> Tensor
  dispatch:
    CPU: _sigmoid_out_cpu
    CUDA: _sigmoid_out_cuda

- func: sin(Tensor self) -> Tensor
  variants: function, method

- func: sin_(Tensor self) -> Tensor
  variants: function, method
  dispatch:
    CPU: _sin__cpu
    CUDA: _sin__cuda

- func: sin_out(Tensor result, Tensor self) -> Tensor
  dispatch:
    CPU: _sin_out_cpu
    CUDA: _sin_out_cuda

- func: sinh(Tensor self) -> Tensor
  variants: function, method

- func: sinh_(Tensor self) -> Tensor
  variants: function, method
  dispatch:
    CPU: _sinh__cpu
    CUDA: _sinh__cuda

- func: sinh_out(Tensor result, Tensor self) -> Tensor
  dispatch:
    CPU: _sinh_out_cpu
    CUDA: _sinh_out_cuda

- func: detach(Tensor self) -> Tensor
  variants: function, method

- func: detach_(Tensor self) -> Tensor
  variants: function, method

- func: size(Tensor self, int64_t dim) -> int64_t
  variants: function, method
  device_guard: false

- func: slice(Tensor self, int64_t dim=0, int64_t start=0, int64_t end=9223372036854775807, int64_t step=1) -> Tensor
  variants: function, method
  device_guard: false

- func: slogdet(Tensor self) -> (Tensor, Tensor)
  variants: function, method

- func: smm(Tensor self, Tensor mat2) -> Tensor
  variants: function, method

# FIXME: These could be combined as optional<ScalarType> but for https://github.com/pytorch/pytorch/issues/6593.
- func: softmax(Tensor self, int64_t dim, ScalarType dtype) -> Tensor
  variants: function, method

- func: softmax(Tensor self, int64_t dim) -> Tensor
  variants: function, method

- func: _softmax(Tensor self, int64_t dim, bool half_to_float) -> Tensor
  dispatch:
    CPU: softmax_cpu
    CUDA: softmax_cuda

- func: _softmax_backward_data(Tensor grad_output, Tensor output, int64_t dim, Tensor self) -> Tensor
  dispatch:
    CPU: softmax_backward_cpu
    CUDA: softmax_backward_cuda

- func: _sparse_add_out(Tensor result, Tensor self, Tensor other, *, Scalar alpha=1) -> Tensor
  dispatch:
    SparseCPU: add_out_sparse_cpu
    SparseCUDA: add_out_sparse_cuda

- func: _sparse_dense_add_out(Tensor result, Tensor self, SparseTensorRef other, *, Scalar alpha=1) -> Tensor
  dispatch:
    CPU: add_out_dense_sparse_cpu
    CUDA: add_out_dense_sparse_cuda

- func: _sparse_div_zerodim_out(Tensor result, Tensor self, Tensor other) -> Tensor
  dispatch:
    SparseCPU: div_out_sparse_zerodim
    SparseCUDA: div_out_sparse_zerodim

- func: _sparse_div_scalar_out(Tensor result, Tensor self, Scalar other) -> Tensor
  dispatch:
    SparseCPU: div_out_sparse_scalar
    SparseCUDA: div_out_sparse_scalar

- func: _sparse_mul_out(Tensor result, Tensor self, Tensor other) -> Tensor
  dispatch:
    SparseCPU: mul_out_sparse_cpu
    SparseCUDA: mul_out_sparse_cuda

- func: _sparse_mul_zerodim_out(Tensor result, Tensor self, Tensor other) -> Tensor
  dispatch:
    SparseCPU: mul_out_sparse_zerodim
    SparseCUDA: mul_out_sparse_zerodim

- func: _sparse_mul_scalar_out(Tensor result, Tensor self, Scalar other) -> Tensor
  dispatch:
    SparseCPU: mul_out_sparse_scalar
    SparseCUDA: mul_out_sparse_scalar

- func: split(Tensor self, int64_t split_size, int64_t dim=0) -> TensorList
  variants: function, method
  device_guard: false

- func: split_with_sizes(Tensor self, IntList split_sizes, int64_t dim=0) -> TensorList
  variants: function, method
  device_guard: false

- func: squeeze(Tensor self) -> Tensor
  variants: function, method
  device_guard: false

- func: squeeze(Tensor self, int64_t dim) -> Tensor
  variants: function, method
  device_guard: false

- func: squeeze_(Tensor self) -> Tensor
  variants: method
  device_guard: false

- func: squeeze_(Tensor self, int64_t dim) -> Tensor
  variants: method
  device_guard: false

- func: sspaddmm(Tensor self, Tensor mat1, Tensor mat2, *, Scalar beta=1, Scalar alpha=1) -> Tensor
  variants: function, method

- func: sspaddmm_out(Tensor result, Tensor self, Tensor mat1, Tensor mat2, *, Scalar beta=1, Scalar alpha=1) -> Tensor
  dispatch:
    CPU: _sspaddmm_out_only_sparse
    CUDA: _sspaddmm_out_only_sparse_cuda
    SparseCPU: _sspaddmm_out_cpu
    SparseCUDA: _sspaddmm_out_cuda

- func: stack(TensorList tensors, int64_t dim=0) -> Tensor

- func: stack_out(Tensor result, TensorList tensors, int64_t dim=0) -> Tensor

# The signature is designed to be consistent with librosa except that it is
# missing the `pad_mode` and `center` arguments, which are taken care of at
# `torch.functional.py`. They shall be moved here once we have mapping between
# Python strings and C++ Enum in codegen.
- func: stft(Tensor self, int64_t n_fft, int64_t hop_length, int64_t win_length, Tensor? window={}, bool normalized=false, bool onesided=true) -> Tensor
  variants: function, method
  python_default_init:
    hop_length: n_fft >> 2
    win_length: n_fft

- func: stride(Tensor self, int64_t dim) -> int64_t
  variants: function, method
  device_guard: false

# FIXME: These could be combined as optional<ScalarType> but for https://github.com/pytorch/pytorch/issues/6593.
- func: sum(Tensor self, *, ScalarType dtype) -> Tensor
  variants: function, method

- func: sum(Tensor self) -> Tensor
  variants: function, method

- func: sum(Tensor self, IntList[1] dim, bool keepdim, *, ScalarType dtype) -> Tensor
  variants: function, method

- func: sum(Tensor self, IntList[1] dim, bool keepdim=False) -> Tensor
  variants: function, method

- func: sum(Tensor self, IntList[1] dim, *, ScalarType dtype) -> Tensor
  variants: function, method

- func: sum_out(Tensor result, Tensor self, IntList[1] dim, bool keepdim, *, ScalarType dtype) -> Tensor

- func: sum_out(Tensor result, Tensor self, IntList[1] dim, bool keepdim=False) -> Tensor

- func: sum_out(Tensor result, Tensor self, IntList[1] dim, *, ScalarType dtype) -> Tensor

- func: sqrt(Tensor self) -> Tensor
  variants: function, method

- func: sqrt_(Tensor self) -> Tensor
  variants: function, method
  dispatch:
    CPU: _sqrt__cpu
    CUDA: _sqrt__cuda

- func: sqrt_out(Tensor result, Tensor self) -> Tensor
  dispatch:
    CPU: _sqrt_out_cpu
    CUDA: _sqrt_out_cuda

- func: std(Tensor self, bool unbiased=true) -> Tensor
  variants: function, method

- func: std(Tensor self, int64_t dim, bool unbiased=true, bool keepdim=false) -> Tensor
  variants: function, method

- func: std_out(Tensor result, Tensor self, int64_t dim, bool unbiased=true, bool keepdim=false) -> Tensor

# FIXME: These could be combined as optional<ScalarType> but for https://github.com/pytorch/pytorch/issues/6593.
- func: prod(Tensor self, *, ScalarType dtype) -> Tensor
  variants: function, method

- func: prod(Tensor self) -> Tensor
  variants: function, method

- func: prod(Tensor self, int64_t dim, bool keepdim, *, ScalarType dtype) -> Tensor
  variants: function, method

- func: prod(Tensor self, int64_t dim, bool keepdim=False) -> Tensor
  variants: function, method

- func: prod(Tensor self, int64_t dim, *, ScalarType dtype) -> Tensor
  variants: function, method

- func: prod_out(Tensor result, Tensor self, int64_t dim, bool keepdim, *, ScalarType dtype) -> Tensor

- func: prod_out(Tensor result, Tensor self, int64_t dim, bool keepdim=False) -> Tensor

- func: prod_out(Tensor result, Tensor self, int64_t dim, *, ScalarType dtype) -> Tensor

- func: t(Tensor self) -> Tensor
  variants: function, method

- func: t_(Tensor self) -> Tensor
  variants: method

- func: tan(Tensor self) -> Tensor
  variants: function, method

- func: tan_(Tensor self) -> Tensor
  variants: function, method
  dispatch:
    CPU: _tan__cpu
    CUDA: _tan__cuda

- func: tan_out(Tensor result, Tensor self) -> Tensor
  dispatch:
    CPU: _tan_out_cpu
    CUDA: _tan_out_cuda

- func: tanh(Tensor self) -> Tensor
  variants: function, method

- func: tanh_(Tensor self) -> Tensor
  variants: function, method
  dispatch:
    CPU: _tanh__cpu
    CUDA: _tanh__cuda

- func: tanh_out(Tensor result, Tensor self) -> Tensor
  dispatch:
    CPU: _tanh_out_cpu
    CUDA: _tanh_out_cuda

- func: tensordot(Tensor self, Tensor other, IntList dims_self, IntList dims_other) -> Tensor
  variants: function

# TODO: namespace threshold in 'nn'
- func: threshold(Tensor self, Scalar threshold, Scalar value) -> Tensor
  variants: function

- func: threshold_(Tensor self, Scalar threshold, Scalar value) -> Tensor
  variants: function

- func: threshold_out(Tensor result, Tensor self, Scalar threshold, Scalar value) -> Tensor

- func: threshold_backward(Tensor grad_output, Tensor self, Scalar threshold) -> Tensor
  variants: function

- func: transpose(Tensor self, int64_t dim0, int64_t dim1) -> Tensor
  variants: function, method
  device_guard: false

- func: transpose_(Tensor self, int64_t dim0, int64_t dim1) -> Tensor
  variants: method
  device_guard: false

- func: flip(Tensor self, IntList dims) -> Tensor
  variants: function, method
  dispatch:
    CPU: flip_cpu
    CUDA: flip_cuda

- func: roll(Tensor self, IntList[1] shifts, IntList[1] dims={}) -> Tensor
  variants: function, method
  dispatch:
    CPU: roll_cpu
    CUDA: roll_cuda

# default IntList value {0,1} should not add space after comma, since native_parse.py uses ', ' to split args
- func: rot90(Tensor self, int64_t k=1, IntList dims={0,1}) -> Tensor
  variants: function, method

- func: _trilinear(Tensor i1, Tensor i2, Tensor i3, IntList expand1, IntList expand2, IntList expand3, IntList sumdim, int64_t unroll_dim=1) -> Tensor

- func: triplet_margin_loss(Tensor anchor, Tensor positive, Tensor negative, double margin=1.0, double p=2, double eps=1e-6, bool swap=false, int64_t reduction=Reduction::Mean) -> Tensor

- func: trunc(Tensor self) -> Tensor
  variants: function, method

- func: trunc_(Tensor self) -> Tensor
  variants: function, method
  dispatch:
    CPU: _trunc__cpu
    CUDA: _trunc__cuda

- func: trunc_out(Tensor result, Tensor self) -> Tensor
  dispatch:
    CPU: _trunc_out_cpu
    CUDA: _trunc_out_cuda

- func: type_as(Tensor self, Tensor other) -> Tensor
  variants: method

- func: _unique(Tensor self, bool sorted=false, bool return_inverse=false) -> (Tensor, Tensor)
  variants: function
  dispatch:
    CPU: _unique_cpu
    CUDA: _unique_cuda

- func: _unique_dim(Tensor self, int64_t dim, bool sorted=false, bool return_inverse=false) -> (Tensor, Tensor)
  variants: function
  dispatch:
    CPU: _unique_dim_cpu
    CUDA: _unique_dim_cuda

- func: _unsafe_view(Tensor self, IntList size) -> Tensor

- func: unsqueeze(Tensor self, int64_t dim) -> Tensor
  variants: function, method
  device_guard: false

- func: unsqueeze_(Tensor self, int64_t dim) -> Tensor
  variants: method
  device_guard: false

- func: var(Tensor self, bool unbiased=true) -> Tensor
  variants: function, method

- func: var(Tensor self, int64_t dim, bool unbiased=true, bool keepdim=false) -> Tensor
  variants: function, method

- func: var_out(Tensor result, Tensor self, int64_t dim, bool unbiased=true, bool keepdim=false) -> Tensor

- func: view_as(Tensor self, Tensor other) -> Tensor
  variants: method
  device_guard: false

# we define both of these because 'where' does the broadcast and '_s_where' doesn't;
# this allows us to implicitly calculate the broadcast derivative, while only dealing with the
# _s_where derivative.
- func: where(BoolTensor condition, Tensor self, Tensor other) -> Tensor
  variants: function, method

- func: _s_where(BoolTensor condition, Tensor self, Tensor other) -> Tensor
  variants: function
  dispatch:
    CPU: _s_where_cpu
    CUDA: _s_where_cuda

- func: norm_except_dim(Tensor v, int64_t pow=2, int64_t dim=0) -> Tensor
  variants: function

# VariableType::_weight_norm does not want to be given a gap in the autograd graph,
# so we don't define "dispatch" variants for it.
- func: _weight_norm(Tensor v, Tensor g, int64_t dim=0) -> Tensor
  variants: function

- func: _weight_norm_cuda_interface(Tensor v, Tensor g, int64_t dim=0) -> (Tensor, Tensor)
  variants: function
  dispatch:
    CUDA: weight_norm_cuda

- func: _weight_norm_cuda_interface_backward(Tensor grad_w, Tensor saved_v, Tensor saved_g, Tensor saved_norms, int64_t dim) -> (Tensor, Tensor)
  variants: function
  dispatch:
    CUDA: weight_norm_cuda_backward

- func: _weight_norm_differentiable_backward(Tensor grad_w, Tensor saved_v, Tensor saved_g, Tensor saved_norms, int64_t dim) -> (Tensor, Tensor)
  variants: function

- func: zeros(IntList size, TensorOptions options={}) -> Tensor

- func: zeros_out(Tensor result, IntList size) -> Tensor

- func: zeros_like(Tensor self) -> Tensor

- func: zeros_like(Tensor self, *, TensorOptions options) -> Tensor

- func: _standard_gamma_grad(Tensor self, Tensor output) -> Tensor
  variants: function
  dispatch:
    CPU: _standard_gamma_grad_cpu
    CUDA: _standard_gamma_grad_cuda

- func: _standard_gamma(Tensor self, Generator* generator=nullptr) -> Tensor
  variants: function
  dispatch:
    CPU: _s_gamma_cpu
    CUDA: _s_gamma_cuda

- func: poisson(Tensor self, Generator* generator=nullptr) -> Tensor
  dispatch:
    CPU: _s_poisson_cpu
    CUDA: _s_poisson_cuda

# When more variants get ported to native, this dispatch will get more
# complicated

- func: native_norm(Tensor self, Scalar p=2) -> Tensor
  dispatch:
    SparseCPU: norm_sparse
    SparseCUDA: norm_sparse

- func: norm(Tensor self, Scalar p=2) -> Tensor
  variants: function, method

- func: norm(Tensor self, Scalar p, int64_t dim, bool keepdim=false) -> Tensor
  variants: function, method
  python_default_init:
    p: 2

- func: norm_out(Tensor result, Tensor self, Scalar p, int64_t dim, bool keepdim=false) -> Tensor
  python_default_init:
    p: 2

- func: frobenius_norm(Tensor self) -> Tensor
  variants: function

- func: frobenius_norm(Tensor self, IntList[1] dim, bool keepdim=false) -> Tensor
  variants: function

- func: frobenius_norm_out(Tensor result, Tensor self, IntList[1] dim, bool keepdim=false) -> Tensor
  variants: function

- func: nuclear_norm(Tensor self, bool keepdim=false) -> Tensor
  variants: function

- func: nuclear_norm_out(Tensor result, Tensor self, bool keepdim=false) -> Tensor
  variants: function

- func: native_clone(Tensor self) -> Tensor
  dispatch:
    SparseCPU: clone_sparse
    SparseCUDA: clone_sparse

- func: clone(Tensor self) -> Tensor
  variants: function, method

- func: native_resize_as_(Tensor self, Tensor the_template) -> Tensor
  dispatch:
    SparseCPU: resize_as_sparse_
    SparseCUDA: resize_as_sparse_

- func: resize_as_(Tensor self, Tensor the_template) -> Tensor
  variants: function, method

- func: native_pow_out(Tensor result, Tensor self, Scalar exponent) -> Tensor
  dispatch:
    SparseCPU: pow_out_sparse_scalar
    SparseCUDA: pow_out_sparse_scalar

- func: native_pow(Tensor self, Scalar exponent) -> Tensor
  dispatch:
    SparseCPU: pow_sparse_scalar
    SparseCUDA: pow_sparse_scalar

- func: pow_out(Tensor result, Tensor self, Scalar exponent) -> Tensor

- func: pow(Tensor self, Scalar exponent) -> Tensor
  variants: function, method
  variants: method, function

- func: native_zero_(Tensor self) -> Tensor
  dispatch:
    SparseCPU: zero_sparse_
    SparseCUDA: zero_sparse_

- func: zero_(Tensor self) -> Tensor
  variants: method, function

- func: sub_out(Tensor result, Tensor self, Tensor other, *, Scalar alpha=1) -> Tensor

- func: sub(Tensor self, Tensor other, *, Scalar alpha=1) -> Tensor
  variants: function, method

- func: sub_(Tensor self, Tensor other, *, Scalar alpha=1) -> Tensor
  variants: method

# For C++ only, until we have conversion from C++ numbers to Tensor
- func: sub(Tensor self, Scalar other, Scalar alpha=1) -> Tensor
  variants: function, method

- func: sub_(Tensor self, Scalar other, Scalar alpha=1) -> Tensor
  variants: method

- func: rsub(Tensor self, Tensor other, *, Scalar alpha=1) -> Tensor
  variants: function

# For C++ only, until we have conversion from C++ numbers to Tensor
- func: rsub(Tensor self, Scalar other, Scalar alpha=1) -> Tensor
  variants: function

- func: s_native_addmm_out(Tensor result, Tensor self, Tensor mat1, Tensor mat2, *, Scalar beta=1, Scalar alpha=1) -> Tensor
  dispatch:
    CPU: s_addmm_out_sparse_dense_cpu
    CUDA: s_addmm_out_sparse_dense_cuda

- func: s_native_addmm(Tensor self, Tensor mat1, Tensor mat2, *, Scalar beta=1, Scalar alpha=1) -> Tensor
  dispatch:
    CPU: s_addmm_sparse_dense_cpu
    CUDA: s_addmm_sparse_dense_cuda

- func: s_native_addmm_(Tensor self, Tensor mat1, Tensor mat2, *, Scalar beta=1, Scalar alpha=1) -> Tensor
  dispatch:
    CPU: s_addmm_sparse_dense_cpu_
    CUDA: s_addmm_sparse_dense_cuda_

- func: addmm_out(Tensor result, Tensor self, Tensor mat1, Tensor mat2, *, Scalar beta=1, Scalar alpha=1) -> Tensor

- func: addmm(Tensor self, Tensor mat1, Tensor mat2, *, Scalar beta=1, Scalar alpha=1) -> Tensor
  variants: function, method

- func: addmm_(Tensor self, Tensor mat1, Tensor mat2, *, Scalar beta=1, Scalar alpha=1) -> Tensor
  variants: method


# NOTE [ Sparse: autograd and API ]
#
#
# Sparse Tensor Constructors
# ~~~~~~~~~~~~~~~~~~~~~~~~~~
#
# The API entry points to sparse tensor construction should be
# `sparse_coo tensor` and `_sparse_coo_tensor_unsafe`. Depending on whether the
# indices and values tensors are given, they eventually dispatch to either
# `sparse_coo_tensor_with_dims` or `sparse_coo_tensor_with_dims_and_tensors`.
#
# The autograd support for ctor is implement on `sparse_coo_tensor_with_dims_and_tensors`.
#
# The API methods `sparse_coo tensor` and `_sparse_coo_tensor_unsafe`
# **must not** have specific type dispatches because otherwise codegen will
# consider them as abstract methods (see Note [Abstract ATen methods]), dispatch
# using **Tensor** type, and thus lose autograd tracking on the actual method
# they dispatch to, e.g., `sparse_coo_tensor_with_dims_and_tensors`.
#
# The actual ctors `sparse_coo_tensor_with_dims` and `sparse_coo_tensor_with_dims_and_tensors`,
# on the other hand, need to create `SparseTensorImpl` and know nothing about
# how `VariableType`s work. So they need to be dispatched using Tensor types.
# We thus put `requires_tensor=True` to ensure that `VariableType` will unwrap
# the given variables and call with the Tensor type.
#
#
# Sparse Methods API Design
# ~~~~~~~~~~~~~~~~~~~~~~~~~
#
# Goals: 1. Flexible API for users to write custom sparse ops
#        2. ctor and member accessor with autograd support
#
# To achieve 1, we need to provide a set of *dangerous* APIs (dangerous in the
# sense that misusing them will break sparse tensor invariant and may result in
# unexpected behavior, e.g., crash). These methods are all prefixed with
# underscore "_" to indicate that they should be used with care. We provide:
#
#   + `_indices()`: returns the *raw* indices within the sparse tensor (not just
#                   sharing storage). Any inplace operation will change the
#                   actual indices, including t_, set_, as_strided_, resize_,
#                   etc.
#   + `_values()`: returns the *raw* values within the sparse tensor. Similar
#                  semantics as `_indices()`
#   + `_nnz()`: returns the number of non-zero entries. This will always be
#               determined by the shapes of indices and values.
#   + `_coalesced_(bool)`: inplace sets whether the tensor is coalesced, and
#                          returns itself.
#
# These methods are very useful in writing new operations, e.g., a custom
# autograd Function.
#
# We also provide other public *safe* APIs:
#   + `indices()`: returns a **view** of the indices tensor if the sparse tensor
#                  is **coalesced**.
#   + `values()`: returns a **view** of the values tensor if the containing
#                 sparse tensor is **coalesced**.
#   + `sparse_dim()`: number of sparse dimensions
#   + `dense_dim()`: number of dense dimensions
#   + `is_coalesced()`: whether the sparse tensor is coalesced
#
# `_indices()` and `_values()` should returns the raw indices and values dense
# tensors within a sparse tensor. They can be quite unsafe with inplace
# operations like `t_()`, and exposes uncoalesced indices and values. The public
# recommended API is `indices()` and `values()`, both of which first check that
# the tensor is coalesced and return views on those tensors.
#
#
# Autograd Support
# ~~~~~~~~~~~~~~~~
#
# Autograd is supported on `values()` and sparse tensor ctor with indices and
# values tensors. E.g., `torch.sparse_coo_tensor(i, v).values().sum()` is
# differentiable w.r.t. `v`.
#
# NB: The `values()` and `_values()` operators are special in that they are
# layout-aware, i.e., the output depends not just on the data it represents, but
# also on the input layout details (in this case, the `indices` tensor). See
# NOTE [ as_strided Backward and layout-aware/agnostic autograd ] in Functions.cpp
# for discussion on layout-aware vs layout-agnostic autograd. Since PyTorch ops
# operate in the layout-agnostic mode, similar to `as_strided`, backward of
# these two operators need to consider them in a layout-agnostic way:
#   + `values()`:
#     Input is coalesced.
#     We just pretend having `input.indices()` as an additional argument
#     `input_indices`, then forward is similar to
#     `input.to(kStrided).index_select(input_indices)` regardless of the layout.
#     Note that `values()` normally is layout-aware even if we constrain
#     ourselves on sparse inputs since it may include all zeros values entries
#     as "present" entries.
#   + `_values()`:
#     Input may be uncoalesced.
#     It is not straightforward to construct a layout-agnostic version because
#     duplicate indices entries may exist and additional parameterization is
#     needed to distribute the value into different values entries. Furthermore,
#     this op is intended to provide ways to write custom sparse ops, rather
#     than being used in autograd graph, so it is marked as *non-differentiable*
#     in derivatives.yaml.
#
# Before reading the following, see NOTE [ Autograd Variable Views ] in
# variable.h for details on views that are tracked by autograd, and views that
# are not.
#
# Moreover, these methods return tensors that share storage with inputs, so we
# mark these methods as view ops to support autograd history tracking.
# The sparse tensor ctor output should technically be view of both input indices
# and values tensors, but currently we only support setting as view of a single
# Variable, so it is only view of the values tensor.
# TODO: clone indices in sparse tensor ctor.
#
# For other methods that return outputs that share storage with inputs, i.e.,
# `indices()` and `_indices()`. We mark their outputs as non-differentiable, so
# the view relation is not tracked by autograd, but the version counter is still
# shared. In other words, their outputs are non-differentiable views of the
# sparse tensor.


# FIXME: would be nicer if TensorOptions was optional based; not adding default arguments for options given
# the default would never make sense.
- func: sparse_coo_tensor(IntList size, *, TensorOptions options) -> Tensor

- func: sparse_coo_tensor(IndexTensor indices, Tensor values, *, TensorOptions options={}) -> Tensor

- func: sparse_coo_tensor(IndexTensor indices, Tensor values, IntList size, *, TensorOptions options={}) -> Tensor

- func: _sparse_coo_tensor_unsafe(IndexTensor indices, Tensor values, IntList size, *, TensorOptions options={}) -> Tensor


- func: _sparse_coo_tensor_with_dims(int64_t sparse_dim, int64_t dense_dim, IntList size, *, TensorOptions options) -> Tensor
  dispatch:
    SparseCPU: new_with_dims_sparse
    SparseCUDA: new_with_dims_sparse
  requires_tensor: True

- func: _sparse_coo_tensor_with_dims_and_tensors(int64_t sparse_dim, int64_t dense_dim, IntList size, Tensor indices, Tensor values, *, TensorOptions options) -> Tensor
  dispatch:
    SparseCPU: new_with_dims_and_tensor_sparse
    SparseCUDA: new_with_dims_and_tensor_sparse
  requires_tensor: True


- func: sparse_resize_(Tensor self, IntList size, int64_t sparse_dim, int64_t dense_dim) -> Tensor
  variants: method
  dispatch:
    SparseCPU: sparse_resize_
    SparseCUDA: sparse_resize_
  requires_tensor: True

- func: sparse_resize_and_clear_(Tensor self, IntList size, int64_t sparse_dim, int64_t dense_dim) -> Tensor
  variants: method
  dispatch:
    SparseCPU: sparse_resize_and_clear_
    SparseCUDA: sparse_resize_and_clear_
  requires_tensor: True


- func: sparse_mask(Tensor self, SparseTensorRef mask) -> Tensor
  variants: method
  dispatch:
    CPU: sparse_mask_cpu
    CUDA: sparse_mask_cuda
  requires_tensor: True


- func: to_dense(Tensor self) -> Tensor
  variants: method
  dispatch:
    SparseCPU: sparse_to_dense
    SparseCUDA: sparse_to_dense
  requires_tensor: True


- func: sparse_dim(Tensor self) -> int64_t
  variants: method
  dispatch:
    SparseCPU: sparse_dim_sparse
    SparseCUDA: sparse_dim_sparse
  requires_tensor: True
  device_guard: False

# legacy method
- func: _dimI(Tensor self) -> int64_t
  variants: method
  dispatch: sparse_dim_sparse
  requires_tensor: True
  device_guard: False


- func: dense_dim(Tensor self) -> int64_t
  variants: method
  dispatch:
    SparseCPU: dense_dim_sparse
    SparseCUDA: dense_dim_sparse
  requires_tensor: True
  device_guard: False

# legacy method
- func: _dimV(Tensor self) -> int64_t
  variants: method
  dispatch: dense_dim_sparse
  requires_tensor: True
  device_guard: False


- func: _nnz(Tensor self) -> int64_t
  variants: method
  dispatch:
    SparseCPU: _nnz_sparse
    SparseCUDA: _nnz_sparse
  requires_tensor: True
  device_guard: False


- func: coalesce(Tensor self) -> Tensor
  variants: method
  dispatch:
    SparseCPU: coalesce_sparse_cpu
    SparseCUDA: coalesce_sparse_cuda
  requires_tensor: True


- func: is_coalesced(Tensor self) -> bool
  variants: method
  dispatch:
    SparseCPU: is_coalesced_sparse
    SparseCUDA: is_coalesced_sparse
  requires_tensor: True
  device_guard: False


- func: _indices(Tensor self) -> Tensor
  variants: method
  dispatch:
    SparseCPU: _indices_sparse
    SparseCUDA: _indices_sparse
  requires_tensor: True
  device_guard: False

- func: _values(Tensor self) -> Tensor
  variants: method
  dispatch:
    SparseCPU: _values_sparse
    SparseCUDA: _values_sparse
  requires_tensor: True
  device_guard: False

# This method doesn't do any check but only directly sets the flag. So it can be
# a bit unsafe. Similar to _indices and _values, this is useful for implementing
# custom sparse operations in Python/C++ extension.
- func: _coalesced_(Tensor self, bool coalesced) -> Tensor
  variants: method
  dispatch:
    SparseCPU: _coalesced_sparse_
    SparseCUDA: _coalesced_sparse_
  requires_tensor: True
  device_guard: False

- func: indices(Tensor self) -> Tensor
  variants: method
  dispatch:
    SparseCPU: indices_sparse
    SparseCUDA: indices_sparse
  requires_tensor: True
  device_guard: False

- func: values(Tensor self) -> Tensor
  variants: method
  dispatch:
    SparseCPU: values_sparse
    SparseCUDA: values_sparse
  requires_tensor: True
  device_guard: False


- func: hspmm_out(Tensor result, Tensor mat1, Tensor mat2) -> Tensor
  dispatch:
    SparseCPU: hspmm_out_sparse_cpu
    SparseCUDA: hspmm_out_sparse_cuda
  requires_tensor: True

- func: hspmm(Tensor mat1, Tensor mat2) -> Tensor
  dispatch:
    SparseCPU: hspmm_sparse_cpu
    SparseCUDA: hspmm_sparse_cuda
  requires_tensor: True

- func: copy_sparse_to_sparse_(Tensor self, Tensor src, bool non_blocking=false) -> Tensor
  variants: function
  dispatch:
    SparseCPU: copy_sparse_
    SparseCUDA: copy_sparse_
  requires_tensor: True

- func: numel(Tensor self) -> int64_t
  variants: function, method
  device_guard: False

- func: unbind(Tensor self, int64_t dim=0) -> TensorList
  variants: function, method

- func: to_sparse(Tensor self, int64_t sparse_dim) -> Tensor
  variants: method
  dispatch:
    CPU: dense_to_sparse
    CUDA: dense_to_sparse

- func: to_sparse(Tensor self) -> Tensor
  variants: method
  dispatch:
    CPU: dense_to_sparse
    CUDA: dense_to_sparse

# to(Device) must not exist because all constructors of Device also works for
# TensorOptions. Otherwise, an ambiguity error is thrown.
# See NOTE [ TensorOptions Constructors ].
- func: to(Tensor self, TensorOptions options, bool non_blocking=false, bool copy=false) -> Tensor
  variants: method
  device_guard: False

- func: to(Tensor self, Device device, ScalarType dtype, bool non_blocking=false, bool copy=false) -> Tensor
  variants: method
  device_guard: False

- func: to(Tensor self, ScalarType dtype, bool non_blocking=false, bool copy=false) -> Tensor
  variants: method
  device_guard: False

- func: to(Tensor self, Tensor other, bool non_blocking=false, bool copy=false) -> Tensor
  variants: method
  device_guard: False

- func: meshgrid(TensorList tensors) -> TensorList

# This has a method dispatch to work around circular include problems
- func: _local_scalar(Tensor self) -> Scalar
  variants: function, method

# NB: Does NOT check precondition that numel == 1
# WARNING: Use of cpu_half here is generally not supported; please
# don't use it.
- func: _local_scalar_dense(Tensor self) -> Scalar
  cpu_half: True
  dispatch:
    CPU: _local_scalar_dense_cpu
    CUDA: _local_scalar_dense_cuda
  variants: function

# Fused RNN kernels
- func: _thnn_fused_lstm_cell(Tensor input_gates, Tensor hidden_gates, Tensor cx, Tensor? input_bias={}, Tensor? hidden_bias={}) -> (Tensor, Tensor, Tensor)
  dispatch:
    CUDA: _thnn_fused_lstm_cell_cuda

- func: _thnn_fused_lstm_cell_backward(Tensor? grad_hy, Tensor? grad_cy, Tensor cx, Tensor cy, Tensor workspace, bool has_bias) -> (Tensor, Tensor, Tensor, Tensor, Tensor)
  dispatch:
    CUDA: _thnn_fused_lstm_cell_backward_cuda

- func: _thnn_fused_gru_cell(Tensor input_gates, Tensor hidden_gates, Tensor hx, Tensor? input_bias={}, Tensor? hidden_bias={}) -> (Tensor, Tensor)
  dispatch:
    CUDA: _thnn_fused_gru_cell_cuda

- func: _thnn_fused_gru_cell_backward(Tensor grad_hy, Tensor workspace, bool has_bias) -> (Tensor, Tensor, Tensor, Tensor, Tensor)
  dispatch:
    CUDA: _thnn_fused_gru_cell_backward_cuda

# RNN cells and layers
- func: lstm(Tensor input, TensorList hx, TensorList params, bool has_biases, int64_t num_layers, double dropout, bool train, bool bidirectional, bool batch_first) -> (Tensor, Tensor, Tensor)

- func: lstm(Tensor data, Tensor batch_sizes, TensorList hx, TensorList params, bool has_biases, int64_t num_layers, double dropout, bool train, bool bidirectional) -> (Tensor, Tensor, Tensor)

- func: gru(Tensor input, Tensor hx, TensorList params, bool has_biases, int64_t num_layers, double dropout, bool train, bool bidirectional, bool batch_first) -> (Tensor, Tensor)

- func: gru(Tensor data, Tensor batch_sizes, Tensor hx, TensorList params, bool has_biases, int64_t num_layers, double dropout, bool train, bool bidirectional) -> (Tensor, Tensor)

- func: rnn_tanh(Tensor input, Tensor hx, TensorList params, bool has_biases, int64_t num_layers, double dropout, bool train, bool bidirectional, bool batch_first) -> (Tensor, Tensor)

- func: rnn_tanh(Tensor data, Tensor batch_sizes, Tensor hx, TensorList params, bool has_biases, int64_t num_layers, double dropout, bool train, bool bidirectional) -> (Tensor, Tensor)

- func: rnn_relu(Tensor input, Tensor hx, TensorList params, bool has_biases, int64_t num_layers, double dropout, bool train, bool bidirectional, bool batch_first) -> (Tensor, Tensor)

- func: rnn_relu(Tensor data, Tensor batch_sizes, Tensor hx, TensorList params, bool has_biases, int64_t num_layers, double dropout, bool train, bool bidirectional) -> (Tensor, Tensor)

- func: lstm_cell(Tensor input, TensorList hx, Tensor w_ih, Tensor w_hh, Tensor? b_ih={}, Tensor? b_hh={}) -> (Tensor, Tensor)

- func: gru_cell(Tensor input, Tensor hx, Tensor w_ih, Tensor w_hh, Tensor? b_ih={}, Tensor? b_hh={}) -> Tensor

- func: rnn_tanh_cell(Tensor input, Tensor hx, Tensor w_ih, Tensor w_hh, Tensor? b_ih={}, Tensor? b_hh={}) -> Tensor

- func: rnn_relu_cell(Tensor input, Tensor hx, Tensor w_ih, Tensor w_hh, Tensor? b_ih={}, Tensor? b_hh={}) -> Tensor

# PackedSequence utilities
- func: _pack_padded_sequence(Tensor input, Tensor lengths, bool batch_first) -> (Tensor, Tensor)

- func: _pack_padded_sequence_backward(Tensor grad, IntList input_size, Tensor batch_sizes, bool batch_first) -> Tensor

- func: _pad_packed_sequence(Tensor data, Tensor batch_sizes, bool batch_first, Scalar padding_value, int64_t total_length) -> (Tensor, Tensor)

# wrappers for legacy TH methods

- func: data_ptr(Tensor self) -> void*
  variants: method
  device_guard: false

- func: set_(Tensor self, Storage source) -> Tensor
  variants: method
  device_guard: false

- func: set_(Tensor self, Storage source, int64_t storage_offset, IntList size, IntList stride={}) -> Tensor
  variants: method
  device_guard: false

- func: set_(Tensor self, Tensor source) -> Tensor
  variants: method
  device_guard: false

- func: set_(Tensor self) -> Tensor
  variants: method
  device_guard: false

- func: is_set_to(Tensor self, Tensor tensor) -> bool
  variants: method
  device_guard: false

- func: masked_fill_(Tensor self, Tensor mask, Scalar value) -> Tensor
  variants: method
  device_guard: false

- func: masked_fill_(Tensor self, Tensor mask, Tensor value) -> Tensor
  variants: method
  device_guard: false

- func: masked_scatter_(Tensor self, Tensor mask, Tensor source) -> Tensor
  variants: method
  device_guard: false

- func: view(Tensor self, IntList size) -> Tensor
  variants: method
  device_guard: false

- func: put_(Tensor self, Tensor index, Tensor source, bool accumulate=false) -> Tensor
  variants: method
  device_guard: false

- func: index_add_(Tensor self, int64_t dim, Tensor index, Tensor source) -> Tensor
  variants: method
  device_guard: false

- func: index_fill_(Tensor self, int64_t dim, Tensor index, Scalar value) -> Tensor
  variants: method
  device_guard: false

- func: index_fill_(Tensor self, int64_t dim, Tensor index, Tensor value) -> Tensor
  variants: method
  device_guard: false

- func: scatter_(Tensor self, int64_t dim, Tensor index, Tensor src) -> Tensor
  variants: method
  device_guard: false

- func: scatter_(Tensor self, int64_t dim, Tensor index, Scalar value) -> Tensor
  variants: method
  device_guard: false

- func: scatter_add_(Tensor self, int64_t dim, Tensor index, Tensor src) -> Tensor
  variants: method
  device_guard: false

- func: lt_(Tensor self, Scalar other) -> Tensor
  variants: method
  device_guard: false

- func: lt_(Tensor self, Tensor other) -> Tensor
  variants: method
  device_guard: false

- func: gt_(Tensor self, Scalar other) -> Tensor
  variants: method
  device_guard: false

- func: gt_(Tensor self, Tensor other) -> Tensor
  variants: method
  device_guard: false

- func: le_(Tensor self, Scalar other) -> Tensor
  variants: method
  device_guard: false

- func: le_(Tensor self, Tensor other) -> Tensor
  variants: method
  device_guard: false

- func: ge_(Tensor self, Scalar other) -> Tensor
  variants: method
  device_guard: false

- func: ge_(Tensor self, Tensor other) -> Tensor
  variants: method
  device_guard: false

- func: eq_(Tensor self, Scalar other) -> Tensor
  variants: method
  device_guard: false

- func: eq_(Tensor self, Tensor other) -> Tensor
  variants: method
  device_guard: false

- func: ne_(Tensor self, Scalar other) -> Tensor
  variants: method
  device_guard: false

- func: ne_(Tensor self, Tensor other) -> Tensor
  variants: method
  device_guard: false

- func: __and__(Tensor self, Scalar other) -> Tensor
  variants: method, function
  device_guard: false

- func: __and__(Tensor self, Tensor other) -> Tensor
  variants: method, function
  device_guard: false

- func: __iand__(Tensor self, Scalar other) -> Tensor
  variants: method
  device_guard: false

- func: __iand__(Tensor self, Tensor other) -> Tensor
  variants: method
  device_guard: false

- func: __or__(Tensor self, Scalar other) -> Tensor
  variants: method, function
  device_guard: false

- func: __or__(Tensor self, Tensor other) -> Tensor
  variants: method, function
  device_guard: false

- func: __ior__(Tensor self, Scalar other) -> Tensor
  variants: method
  device_guard: false

- func: __ior__(Tensor self, Tensor other) -> Tensor
  variants: method
  device_guard: false

- func: __xor__(Tensor self, Scalar other) -> Tensor
  variants: method, function
  device_guard: false

- func: __xor__(Tensor self, Tensor other) -> Tensor
  variants: method, function
  device_guard: false

- func: __ixor__(Tensor self, Scalar other) -> Tensor
  variants: method
  device_guard: false

- func: __ixor__(Tensor self, Tensor other) -> Tensor
  variants: method
  device_guard: false

- func: __lshift__(Tensor self, Scalar other) -> Tensor
  variants: method, function
  device_guard: false

- func: __lshift__(Tensor self, Tensor other) -> Tensor
  variants: method, function
  device_guard: false

- func: __ilshift__(Tensor self, Scalar other) -> Tensor
  variants: method
  device_guard: false

- func: __ilshift__(Tensor self, Tensor other) -> Tensor
  variants: method
  device_guard: false

- func: __rshift__(Tensor self, Scalar other) -> Tensor
  variants: method, function
  device_guard: false

- func: __rshift__(Tensor self, Tensor other) -> Tensor
  variants: method, function
  device_guard: false

- func: __irshift__(Tensor self, Scalar other) -> Tensor
  variants: method
  device_guard: false

- func: __irshift__(Tensor self, Tensor other) -> Tensor
  variants: method
  device_guard: false

- func: lgamma_(Tensor self) -> Tensor
  variants: method
  device_guard: false

- func: atan2_(Tensor self, Tensor other) -> Tensor
  variants: method
  device_guard: false

- func: tril_(Tensor self, int64_t diagonal=0) -> Tensor
  variants: method
  device_guard: false

- func: triu_(Tensor self,  int64_t diagonal=0) -> Tensor
  variants: method
  device_guard: false

- func: digamma_(Tensor self) -> Tensor
  variants: method
  device_guard: false

- func: polygamma_(Tensor self, int64_t n) -> Tensor
  variants: method
  device_guard: false

- func: erfinv_(Tensor self) -> Tensor
  variants: method
  device_guard: false

- func: frac_(Tensor self) -> Tensor
  variants: method
  device_guard: false

- func: renorm_(Tensor self, Scalar p, int64_t dim, Scalar maxnorm) -> Tensor
  variants: method
  device_guard: false

- func: reciprocal_(Tensor self) -> Tensor
  variants: method
  device_guard: false

- func: neg_(Tensor self) -> Tensor
  variants: method
  device_guard: false

- func: pow_(Tensor self, Scalar exponent) -> Tensor
  variants: method
  device_guard: false

- func: pow_(Tensor self, Tensor exponent) -> Tensor
  variants: method
  device_guard: false

- func: lerp_(Tensor self, Tensor end, Scalar weight) -> Tensor
  variants: method
  device_guard: false

- func: sign_(Tensor self) -> Tensor
  variants: method
  device_guard: false

- func: fmod_(Tensor self, Scalar other) -> Tensor
  variants: method
  device_guard: false

- func: fmod_(Tensor self, Tensor other) -> Tensor
  variants: method
  device_guard: false

- func: remainder_(Tensor self, Scalar other) -> Tensor
  variants: method
  device_guard: false

- func: remainder_(Tensor self, Tensor other) -> Tensor
  variants: method
  device_guard: false

- func: addbmm_(Tensor self, Tensor batch1, Tensor batch2, *, Scalar beta=1, Scalar alpha=1) -> Tensor
  variants: method
  device_guard: false

- func: addbmm_out(Tensor result, Tensor self, Tensor batch1, Tensor batch2, *, Scalar beta=1, Scalar alpha=1) -> Tensor
  device_guard: false

- func: addbmm(Tensor self, Tensor batch1, Tensor batch2, *, Scalar beta=1, Scalar alpha=1) -> Tensor
  variants: method, function
  device_gurad: false

- func: addcmul_(Tensor self, Tensor tensor1, Tensor tensor2, *, Scalar value=1) -> Tensor
  variants: method
  device_guard: false

- func: addcdiv_(Tensor self, Tensor tensor1, Tensor tensor2, *, Scalar value=1) -> Tensor
  variants: method
  device_guard: false

- func: random_(Tensor self, int64_t from, int64_t to, *, Generator* generator=nullptr) -> Tensor
  variants: method
  device_guard: false

- func: random_(Tensor self, int64_t to, *, Generator* generator=nullptr) -> Tensor
  variants: method
  device_guard: false

- func: random_(Tensor self, *, Generator* generator=nullptr) -> Tensor
  variants: method
  device_guard: false

- func: uniform_(Tensor self, double from=0, double to=1, *, Generator* generator=nullptr) -> Tensor
  variants: method
  device_guard: false

- func: normal_(Tensor self, double mean=0, double std=1, *, Generator* generator=nullptr) -> Tensor
  variants: method
  device_guard: false

- func: cauchy_(Tensor self, double median=0, double sigma=1, *, Generator* generator=nullptr) -> Tensor
  variants: method
  device_guard: false

- func: log_normal_(Tensor self, double mean=1, double std=2, *, Generator* generator=nullptr) -> Tensor
  variants: method
  device_guard: false

- func: exponential_(Tensor self, double lambd=1, *, Generator* generator=nullptr) -> Tensor
  variants: method
  device_guard: false

- func: geometric_(Tensor self, double p, *, Generator* generator=nullptr) -> Tensor
  variants: method
  device_guard: false

# wrappers for TH functions

- func: diag_out(Tensor result, Tensor self, int64_t diagonal=0) -> Tensor
  device_guard: false

- func: diag(Tensor self, int64_t diagonal=0) -> Tensor
  variants: method, function
  device_guard: false

- func: cross_out(Tensor result, Tensor self, Tensor other, int64_t dim=-1) -> Tensor
  device_guard: false

- func: cross(Tensor self, Tensor other, int64_t dim=-1) -> Tensor
  variants: method, function
  device_guard: false

- func: triu_out(Tensor result, Tensor self, int64_t diagonal=0) -> Tensor
  device_guard: false

- func: triu(Tensor self, int64_t diagonal=0) -> Tensor
  variants: method, function
  device_guard: false

- func: tril_out(Tensor result, Tensor self, int64_t diagonal=0) -> Tensor
  device_guard: false

- func: tril(Tensor self, int64_t diagonal=0) -> Tensor
  variants: method, function
  device_guard: false

- func: trace(Tensor self) -> Tensor
  variants: method, function
  device_guard: false

- func: ne_out(Tensor result, Tensor self, Scalar other) -> Tensor
  device_guard: false

- func: ne(Tensor self, Scalar other) -> Tensor
  variants: method, function
  device_guard: false

- func: ne_out(Tensor result, Tensor self, Tensor other) -> Tensor
  device_guard: false

- func: ne(Tensor self, Tensor other) -> Tensor
  variants: method, function
  device_guard: false

- func: eq_out(Tensor result, Tensor self, Scalar other) -> Tensor
  device_guard: false

- func: eq(Tensor self, Scalar other) -> Tensor
  variants: method, function
  device_guard: false

- func: eq_out(Tensor result, Tensor self, Tensor other) -> Tensor
  device_guard: false

- func: eq(Tensor self, Tensor other) -> Tensor
  variants: method, function
  device_guard: false

- func: ge_out(Tensor result, Tensor self, Scalar other) -> Tensor
  device_guard: false

- func: ge(Tensor self, Scalar other) -> Tensor
  variants: method, function
  device_guard: false

- func: ge_out(Tensor result, Tensor self, Tensor other) -> Tensor
  device_guard: false

- func: ge(Tensor self, Tensor other) -> Tensor
  variants: method, function
  device_guard: false

- func: le_out(Tensor result, Tensor self, Scalar other) -> Tensor
  device_guard: false

- func: le(Tensor self, Scalar other) -> Tensor
  variants: method, function
  device_guard: false

- func: le_out(Tensor result, Tensor self, Tensor other) -> Tensor
  device_guard: false

- func: le(Tensor self, Tensor other) -> Tensor
  variants: method, function
  device_guard: false

- func: gt_out(Tensor result, Tensor self, Scalar other) -> Tensor
  device_guard: false

- func: gt(Tensor self, Scalar other) -> Tensor
  variants: method, function
  device_guard: false

- func: gt_out(Tensor result, Tensor self, Tensor other) -> Tensor
  device_guard: false

- func: gt(Tensor self, Tensor other) -> Tensor
  variants: method, function
  device_guard: false

- func: lt_out(Tensor result, Tensor self, Scalar other) -> Tensor
  device_guard: false

- func: lt(Tensor self, Scalar other) -> Tensor
  variants: method, function
  device_guard: false

- func: lt_out(Tensor result, Tensor self, Tensor other) -> Tensor
  device_guard: false

- func: lt(Tensor self, Tensor other) -> Tensor
  variants: method, function
  device_guard: false

- func: take_out(Tensor result, Tensor self, Tensor index) -> Tensor
  device_guard: false

- func: take(Tensor self, Tensor index) -> Tensor
  variants: method, function
  device_guard: false

- func: index_select_out(Tensor result, Tensor self, int64_t dim, Tensor index) -> Tensor
  device_guard: false

- func: index_select(Tensor self, int64_t dim, Tensor index) -> Tensor
  variants: method, function
  device_guard: false

- func: masked_select_out(Tensor result, Tensor self, Tensor mask) -> Tensor
  device_guard: false

- func: masked_select(Tensor self, Tensor mask) -> Tensor
  variants: method, function
  device_guard: false

- func: nonzero_out(Tensor result, Tensor self) -> Tensor
  device_guard: false

- func: nonzero(Tensor self) -> Tensor
  variants: method, function
  device_guard: false

- func: gather_out(Tensor result, Tensor self, int64_t dim, Tensor index) -> Tensor
  device_guard: false

- func: gather(Tensor self, int64_t dim, Tensor index) -> Tensor
  variants: method, function
  device_guard: false

- func: addcmul_out(Tensor result, Tensor self, Tensor tensor1, Tensor tensor2, *, Scalar value=1) -> Tensor
  device_guard: false

- func: addcmul(Tensor self, Tensor tensor1, Tensor tensor2, *, Scalar value=1) -> Tensor
  variants: method, function
  device_guard: false

- func: addcdiv_out(Tensor result, Tensor self, Tensor tensor1, Tensor tensor2, *, Scalar value=1) -> Tensor
  device_guard: false

- func: addcdiv(Tensor self, Tensor tensor1, Tensor tensor2, *, Scalar value=1) -> Tensor
  variants: method, function
  device_guard: false

- func: gels_out(Tensor X, Tensor qr, Tensor self, Tensor A) -> (Tensor, Tensor)
  device_guard: false

- func: gels(Tensor self, Tensor A) -> (Tensor, Tensor)
  variants: method, function
  device_guard: false

- func: trtrs_out(Tensor X, Tensor M, Tensor self, Tensor A, bool upper=true, bool transpose=false, bool unitriangular=false) -> (Tensor, Tensor)
  device_guard: false

- func: trtrs(Tensor self, Tensor A, bool upper=true, bool transpose=false, bool unitriangular=false) -> (Tensor, Tensor)
  variants: method, function
  device_guard: false

- func: symeig_out(Tensor e, Tensor V, Tensor self, bool eigenvectors=false, bool upper=true) -> (Tensor, Tensor)
  device_guard: false

- func: symeig(Tensor self, bool eigenvectors=false, bool upper=true) -> (Tensor, Tensor)
  variants: method, function
  device_guard: false

- func: eig_out(Tensor e, Tensor v, Tensor self, bool eigenvectors=false) -> (Tensor, Tensor)
  device_guard: false

- func: eig(Tensor self, bool eigenvectors=false) -> (Tensor, Tensor)
  variants: method, function
  device_guard: false

- func: svd_out(Tensor U, Tensor S, Tensor V, Tensor self, bool some=true, bool compute_uv=true) -> (Tensor, Tensor, Tensor)
  device_guard: false

- func: svd(Tensor self, bool some=true, bool compute_uv=true) -> (Tensor, Tensor, Tensor)
  variants: method, function
  device_guard: false

- func: cholesky_out(Tensor result, Tensor self, bool upper=false) -> Tensor
  device_guard: false

- func: cholesky(Tensor self, bool upper=false) -> Tensor
  variants: method, function
  device_guard: false

- func: potrs_out(Tensor result, Tensor self, Tensor input2, bool upper=true) -> Tensor
  device_guard: false

- func: potrs(Tensor self, Tensor input2, bool upper=true) -> Tensor
  variants: method, function
  device_guard: false

- func: _potrs_helper(Tensor self, Tensor A, bool upper) -> Tensor
  variants: function
  dispatch:
    CPU: _potrs_helper_cpu
    CUDA: _potrs_helper_cuda

- func: potri_out(Tensor result, Tensor self, bool upper=true) -> Tensor
  device_guard: false

- func: potri(Tensor self, bool upper=true) -> Tensor
  variants: method, function
  device_guard: false

- func: pstrf_out(Tensor u, Tensor piv, Tensor self, bool upper=true, Scalar tol=-1) -> (Tensor, Tensor)
  device_guard: false

- func: pstrf(Tensor self, bool upper=true, Scalar tol=-1) -> (Tensor, Tensor)
  variants: method, function
  device_guard: false

- func: qr_out(Tensor Q, Tensor R, Tensor self) -> (Tensor, Tensor)
  device_guard: false

- func: qr(Tensor self) -> (Tensor, Tensor)
  variants: method, function
  device_guard: false

- func: geqrf_out(Tensor result0, Tensor result1, Tensor self) -> (Tensor, Tensor)
  device_guard: false

- func: geqrf(Tensor self) -> (Tensor, Tensor)
  variants: method, function
  device_guard: false

- func: orgqr_out(Tensor result, Tensor self, Tensor input2) -> Tensor
  device_guard: false

- func: orgqr(Tensor self, Tensor input2) -> Tensor
  variants: method, function
  device_guard: false

- func: ormqr_out(Tensor result, Tensor self, Tensor input2, Tensor input3, bool left=true, bool transpose=false) -> Tensor
  device_guard: false

- func: ormqr(Tensor self, Tensor input2, Tensor input3, bool left=true, bool transpose=false) -> Tensor
  variants: method, function
  device_guard: false

- func: btrifact_out(Tensor A_LU, Tensor pivots, Tensor self, *, bool pivot=true) -> (Tensor, Tensor)
  device_guard: false

- func: btrifact(Tensor self, *, bool pivot=true) -> (Tensor, Tensor)
  variants: method, function
  device_guard: false

- func: btrifact_with_info_out(Tensor A_LU, Tensor pivots, Tensor info, Tensor self, *, bool pivot=true) -> (Tensor, Tensor, Tensor)
  device_guard: false

- func: btrifact_with_info(Tensor self, *, bool pivot=true) -> (Tensor, Tensor, Tensor)
  variants: method, function
  device_guard: false

- func: btrisolve_out(Tensor result, Tensor self, Tensor LU_data, Tensor LU_pivots) -> Tensor
  device_guard: false

- func: btrisolve(Tensor self, Tensor LU_data, Tensor LU_pivots) -> Tensor
  variants: method, function
  device_guard: false

- func: multinomial_out(Tensor result, Tensor self, int64_t num_samples, bool replacement=false, *, Generator* generator=nullptr) -> Tensor
  device_guard: false

- func: multinomial(Tensor self, int64_t num_samples, bool replacement=false, *, Generator* generator=nullptr) -> Tensor
  variants: method, function
  device_guard: false

- func: lgamma_out(Tensor result, Tensor self) -> Tensor
  device_guard: false

- func: lgamma(Tensor self) -> Tensor
  variants: method, function
  device_guard: false

- func: digamma_out(Tensor result, Tensor self) -> Tensor
  device_guard: false

- func: digamma(Tensor self) -> Tensor
  variants: method, function
  device_guard: false

- func: polygamma_out(Tensor result, int64_t n, Tensor self) -> Tensor
  device_guard: false

- func: polygamma(int64_t n, Tensor self) -> Tensor
  variants: method, function
  device_guard: false

- func: erfinv_out(Tensor result, Tensor self) -> Tensor
  device_guard: false

- func: erfinv(Tensor self) -> Tensor
  variants: method, function
  device_guard: false

- func: frac_out(Tensor result, Tensor self) -> Tensor
  device_guard: false

- func: frac(Tensor self) -> Tensor
  variants: method, function
  device_guard: false

- func: dist(Tensor self, Tensor other, Scalar p=2) -> Tensor
  variants: method, function
  device_guard: false

- func: reciprocal_out(Tensor result, Tensor self) -> Tensor
  device_guard: false

- func: reciprocal(Tensor self) -> Tensor
  variants: method, function
  device_guard: false

- func: neg_out(Tensor result, Tensor self) -> Tensor
  device_guard: false

- func: neg(Tensor self) -> Tensor
  variants: method, function
  device_guard: false

- func: atan2_out(Tensor result, Tensor self, Tensor other) -> Tensor
  device_guard: false

- func: atan2(Tensor self, Tensor other) -> Tensor
  variants: method, function
  device_guard: false

- func: lerp_out(Tensor result, Tensor self, Tensor end, Scalar weight) -> Tensor
  device_guard: false

- func: lerp(Tensor self, Tensor end, Scalar weight) -> Tensor
  variants: method, function
  device_guard: false

- func: histc_out(Tensor result, Tensor self, int64_t bins=100, Scalar min=0, Scalar max=0) -> Tensor
  device_guard: false

- func: histc(Tensor self, int64_t bins=100, Scalar min=0, Scalar max=0) -> Tensor
  variants: method, function
  device_guard: false

- func: sign_out(Tensor result, Tensor self) -> Tensor
  device_guard: false

- func: sign(Tensor self) -> Tensor
  variants: method, function
  device_guard: false

- func: fmod_out(Tensor result, Tensor self, Scalar other) -> Tensor
  device_guard: false

- func: fmod(Tensor self, Scalar other) -> Tensor
  variants: method, function
  device_guard: false

- func: fmod_out(Tensor result, Tensor self, Tensor other) -> Tensor
  device_guard: false

- func: fmod(Tensor self, Tensor other) -> Tensor
  variants: method, function
  device_guard: false

- func: remainder_out(Tensor result, Tensor self, Scalar other) -> Tensor
  device_guard: false

- func: remainder(Tensor self, Scalar other) -> Tensor
  variants: method, function
  device_guard: false

- func: remainder_out(Tensor result, Tensor self, Tensor other) -> Tensor
  device_guard: false

- func: remainder(Tensor self, Tensor other) -> Tensor
  variants: method, function
  device_guard: false

- func: min_out(Tensor result, Tensor self, Tensor other) -> Tensor
  device_guard: false

- func: min(Tensor self, Tensor other) -> Tensor
  variants: method, function
  device_guard: false

- func: min(Tensor self) -> Tensor
  variants: method, function
  device_guard: false

- func: max_out(Tensor result, Tensor self, Tensor other) -> Tensor
  device_guard: false

- func: max(Tensor self, Tensor other) -> Tensor
  variants: method, function
  device_guard: false

- func: max(Tensor self) -> Tensor
  variants: method, function
  device_guard: false

- func: median(Tensor self) -> Tensor
  variants: method, function
  device_guard: false

- func: sort_out(Tensor values, Tensor indices, Tensor self, int64_t dim=-1, bool descending=false) -> (Tensor, Tensor)
  device_guard: false

- func: sort(Tensor self, int64_t dim=-1, bool descending=false) -> (Tensor, Tensor)
  variants: method, function
  device_guard: false

- func: topk_out(Tensor values, Tensor indices, Tensor self, int64_t k, int64_t dim=-1, bool largest=true, bool sorted=true) -> (Tensor, Tensor)
  device_guard: false

- func: topk(Tensor self, int64_t k, int64_t dim=-1, bool largest=true, bool sorted=true) -> (Tensor, Tensor)
  variants: method, function
  device_guard: false

- func: all(Tensor self) -> Tensor
  variants: method, function
  device_guard: false

- func: any(Tensor self) -> Tensor
  variants: method, function
  device_guard: false

- func: renorm_out(Tensor result, Tensor self, Scalar p, int64_t dim, Scalar maxnorm) -> Tensor
  device_guard: false

- func: renorm(Tensor self, Scalar p, int64_t dim, Scalar maxnorm) -> Tensor
  variants: method, function
  device_guard: false

- func: unfold(Tensor self, int64_t dimension, int64_t size, int64_t step) -> Tensor
  variants: method
  device_guard: false

- func: equal(Tensor self, Tensor other) -> bool
  variants: method, function
  device_guard: false

- func: pow_out(Tensor result, Tensor self, Tensor exponent) -> Tensor
  device_guard: false

- func: pow(Tensor self, Tensor exponent) -> Tensor
  variants: method, function
  device_guard: false

- func: pow_out(Tensor result, Scalar self, Tensor exponent) -> Tensor
  device_guard: false

- func: pow(Scalar self, Tensor exponent) -> Tensor
  device_guard: false

- func: normal_out(Tensor output, Tensor mean, double std=1, *, Generator* generator=nullptr) -> Tensor
  device_guard: false

- func: normal(Tensor mean, double std=1, *, Generator* generator=nullptr) -> Tensor
  device_guard: false

- func: normal_out(Tensor output, double mean, Tensor std, *, Generator* generator=nullptr) -> Tensor
  device_guard: false

- func: normal(double mean, Tensor std, *, Generator* generator=nullptr) -> Tensor
  device_guard: false

- func: normal_out(Tensor output, Tensor mean, Tensor std, *, Generator* generator=nullptr) -> Tensor
  device_guard: false

- func: normal(Tensor mean, Tensor std, *, Generator* generator=nullptr) -> Tensor
  device_guard: false

- func: alias(Tensor self) -> Tensor
  variants: method, function
  device_guard: false

- func: _dirichlet_grad_out(Tensor output, Tensor x, Tensor alpha, Tensor total) -> Tensor
  device_guard: false

- func: _dirichlet_grad(Tensor x, Tensor alpha, Tensor total) -> Tensor
  device_guard: false<|MERGE_RESOLUTION|>--- conflicted
+++ resolved
@@ -439,11 +439,7 @@
     CPU: _copy__cpu
     CUDA: _copy__cuda
 
-<<<<<<< HEAD
-- func: _copy_from(Tensor src, Tensor self, bool non_blocking=false) -> Tensor
-=======
-- func: _copy_from(Tensor self, Tensor dst) -> Tensor
->>>>>>> 0a145fdf
+- func: _copy_from(Tensor self, Tensor dst, bool non_blocking=false) -> Tensor
   cpu_half: True
   dispatch:
     CUDA: _copy_from_cuda
