#pragma once

#include <c10/core/thread_pool.h>
#include <c10d/ProcessGroup.hpp>
#include <torch/csrc/distributed/rpc/functions.h>
#include <torch/csrc/distributed/rpc/future_message.h>
#include <torch/csrc/distributed/rpc/python_rpc_handler.h>
#include <torch/csrc/distributed/rpc/rpc_agent.h>

#include <thread>

namespace torch {
namespace distributed {
namespace rpc {

// SendWork and RecvWork will be put into a task queue, and later picked up by
// worker threads from the same ThreadPool.
struct SendWork {
  SendWork(const WorkerId& to, Message&& message)
      : to_(to), message_(message) {}

  const WorkerId& to_;
  Message message_;
};

// SendWork wraps a Message and RecvWork wraps a Tensor. The difference here is
// to allow us to run serialization/deserialization in the worker threads.
struct RecvWork {
  RecvWork(const WorkerId& from, MessageType type, torch::Tensor&& payload)
      : from_(from), type_(type), payload_(payload) {}

  const WorkerId& from_;
  const MessageType type_;
  torch::Tensor payload_;
};

class ProcessGroupAgent : public RpcAgent {
 public:
  ProcessGroupAgent(
      std::string workerName,
      std::shared_ptr<c10d::ProcessGroup> pg,
      int numSendRecvThreads = 4);

  const WorkerId& getWorkerId(const std::string& workerName) const override;

  const WorkerId& getWorkerId(worker_id_t id) const override;

  void join() override;

  void sync() override;

<<<<<<< HEAD
=======
  int16_t getWorkerId() override;

 protected:
  // This method wraps the destination information and the message into a
  // SendWork object, and put the SendWork into a queue. Another thread will
  // consume SendWork from the queue and send it out.
  std::shared_ptr<FutureMessage> sendImpl(const WorkerId& to, Message&& message)
      override;

>>>>>>> 3d48181b
 private:
  void collectNames();
  // put SendWork into a queue and notify the worker thread
  void enqueueSend(SendWork work);
  // put RecvWork into a queue and notify the worker thread
  void enqueueRecv(RecvWork work);
  // receiving messages
  void listenLoop();

  int64_t nextId() {
    return nextId_++;
  }

  std::shared_ptr<c10d::ProcessGroup> pg_;
  // worker name -> rank
  std::unordered_map<std::string, int> nameMap_;
  std::vector<WorkerId> workerIds_;
  std::atomic<int64_t> nextId_;
  // one mutex per ProcessGroup rank, as ProcessGroup::send is not thread-safe
  // when using the same tag.
  std::vector<std::mutex> sendMutexes_;
  std::thread listenerThread_;
  // A threadPool that processing both SendWork and RecvWork. There are two
  // motivations for adding a ThreadPool:
  // (1) RPC serialization/deserialization and processing can be expensive,
  //     hence using multiple threads to speed it up.
  // (2) The current RPC API does not support asynchronous UDFs, e.g., UDFs can
  //     not yield in the middle of execution to wait for IO, and resume the IO
  //     is done. This would result in deadlocks when we have nested RPC calls.
  //     NB: Ideally, this should be addressed by supporting asynchronous UDF.
  //         This is just a temporary solution for (2).
  ThreadPool threadPool_;
  std::unordered_map<int64_t, std::shared_ptr<FutureMessage>> futures_;
  std::mutex futureMutex_;
};

} // namespace rpc
} // namespace distributed
} // namespace torch<|MERGE_RESOLUTION|>--- conflicted
+++ resolved
@@ -49,10 +49,6 @@
 
   void sync() override;
 
-<<<<<<< HEAD
-=======
-  int16_t getWorkerId() override;
-
  protected:
   // This method wraps the destination information and the message into a
   // SendWork object, and put the SendWork into a queue. Another thread will
@@ -60,7 +56,6 @@
   std::shared_ptr<FutureMessage> sendImpl(const WorkerId& to, Message&& message)
       override;
 
->>>>>>> 3d48181b
  private:
   void collectNames();
   // put SendWork into a queue and notify the worker thread
