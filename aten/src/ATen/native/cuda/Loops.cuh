--- conflicted
+++ resolved
@@ -32,7 +32,6 @@
   }
 };
 
-<<<<<<< HEAD
 template <typename traits, typename func_t, typename index_t, size_t... I>
 C10_HOST_DEVICE typename traits::result_type
 invoke_impl(const func_t &f, char *const data[], const index_t strides[], int i,
@@ -52,9 +51,6 @@
   using traits = function_traits<func_t>;
   using arg0_t = typename traits::result_type;
   constexpr int ntensors = traits::arity + 1;
-=======
-}}  // namespace at::native
->>>>>>> 830524db
 
 // Note:
 // CUDA and ROCm get diverged in this PR:
@@ -68,7 +64,6 @@
 #include <ATen/native/cuda/ROCmLoops.cuh>
 #endif
 
-<<<<<<< HEAD
   int64_t numel = iter.numel();
   if (iter.is_trivial_1d()) {
     auto inner_strides = iter.get_inner_strides();
@@ -89,9 +84,6 @@
     });
   }
 }
-=======
-namespace at { namespace native {
->>>>>>> 830524db
 
 template <typename func_t>
 void gpu_kernel(TensorIterator& iter, const func_t& f) {
